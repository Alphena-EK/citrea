use std::env;

use async_trait::async_trait;
use borsh::ser::BorshSerialize;
use demo_stf::runtime::Runtime;
use sov_bank::{Bank, Coins};
use sov_mock_da::{
    MockAddress, MockBlob, MockBlock, MockBlockHeader, MockHash, MockValidityCond,
    MOCK_SEQUENCER_DA_ADDRESS,
};
use sov_modules_api::default_context::DefaultContext;
use sov_modules_api::default_signature::private_key::DefaultPrivateKey;
use sov_modules_api::transaction::Transaction;
use sov_modules_api::{Address, AddressBech32, EncodeCall, PrivateKey, PublicKey, Spec};
use sov_rollup_interface::da::{BlockHeaderTrait, DaSpec, DaVerifier, Time};
use sov_rollup_interface::services::da::{DaService, SlotData};

const DEFAULT_CHAIN_ID: u64 = 0;
const DEFAULT_GAS_TIP: u64 = 0;

pub fn sender_address_with_pkey() -> (Address, DefaultPrivateKey) {
    // TODO: maybe generate address and private key randomly, instead of
    // hard-coding them?
    let addr_bytes = "sov15vspj48hpttzyvxu8kzq5klhvaczcpyxn6z6k0hwpwtzs4a6wkvqmlyjd6".to_string();
    let addr = Address::from(
        AddressBech32::try_from(addr_bytes)
            .unwrap_or_else(|e| panic!("Failed generating sender address: {:?}", e)),
    );

    let pk = DefaultPrivateKey::from_hex("236e80cb222c4ed0431b093b3ac53e6aa7a2273fe1f4351cd354989a823432a27b758bf2e7670fafaf6bf0015ce0ff5aa802306fc7e3f45762853ffc37180fe6").unwrap();

    (addr, pk)
}

#[derive(Clone, Default)]
/// A simple [`DaService`] for a random number generator.
pub struct RngDaService;

impl RngDaService {
    /// Instantiates a new [`RngDaService`].
    pub fn new() -> Self {
        RngDaService
    }
}

/// A simple DaSpec for a random number generator.
#[derive(serde::Serialize, serde::Deserialize, PartialEq, Eq, Debug, Clone, Default)]
pub struct RngDaSpec;

impl DaSpec for RngDaSpec {
    type SlotHash = MockHash;
    type BlockHeader = MockBlockHeader;
    type BlobTransaction = MockBlob;
    type Address = MockAddress;
    type ValidityCondition = MockValidityCond;
    type InclusionMultiProof = [u8; 32];
    type CompletenessProof = ();
    type ChainParams = ();
}

/// Dummy Header Stream
pub struct RngHeaderStream;

impl futures::Stream for RngHeaderStream {
    type Item = anyhow::Result<<RngDaSpec as DaSpec>::BlockHeader>;

    fn poll_next(
        self: std::pin::Pin<&mut Self>,
        _cx: &mut std::task::Context<'_>,
    ) -> std::task::Poll<Option<Self::Item>> {
        unimplemented!()
    }
}

#[async_trait]
impl DaService for RngDaService {
    type Spec = RngDaSpec;
    type Verifier = RngDaVerifier;
    type FilteredBlock = MockBlock;
    type HeaderStream = RngHeaderStream;
    type TransactionId = ();
    type Error = anyhow::Error;

    async fn get_block_at(&self, height: u64) -> Result<Self::FilteredBlock, Self::Error> {
        let num_bytes = height.to_le_bytes();
        let mut barray = [0u8; 32];
        barray[..num_bytes.len()].copy_from_slice(&num_bytes);

        let block = MockBlock {
            header: MockBlockHeader {
                hash: barray.into(),
                prev_hash: [0u8; 32].into(),
                height,
                time: Time::now(),
            },
            validity_cond: MockValidityCond { is_valid: true },
            blobs: Default::default(),
        };

        Ok(block)
    }

    async fn get_last_finalized_block_header(
        &self,
    ) -> Result<<Self::Spec as DaSpec>::BlockHeader, Self::Error> {
        todo!()
    }

    async fn subscribe_finalized_header(&self) -> Result<Self::HeaderStream, Self::Error> {
        unimplemented!()
    }

    async fn get_head_block_header(
        &self,
    ) -> Result<<Self::Spec as DaSpec>::BlockHeader, Self::Error> {
        unimplemented!()
    }

    fn extract_relevant_blobs(
        &self,
        block: &Self::FilteredBlock,
    ) -> Vec<<Self::Spec as DaSpec>::BlobTransaction> {
        let mut num_txns = 10000;
        if let Ok(val) = env::var("TXNS_PER_BLOCK") {
            num_txns = val
                .parse()
                .expect("TXNS_PER_BLOCK var should be a +ve number");
        }

        let data = if block.header().height() == 1 {
            // creating the token
            generate_create_token_payload(0)
        } else {
            // generating the transfer transactions
            generate_transfers(num_txns, (block.header.height() - 2) * (num_txns as u64))
        };

        let address = MockAddress::from(MOCK_SEQUENCER_DA_ADDRESS);
        let blob = MockBlob::new(data, address, [0u8; 32]);

        vec![blob]
    }

    async fn get_extraction_proof(
        &self,
        _block: &Self::FilteredBlock,
        _blobs: &[<Self::Spec as DaSpec>::BlobTransaction],
    ) -> (
        <Self::Spec as DaSpec>::InclusionMultiProof,
        <Self::Spec as DaSpec>::CompletenessProof,
    ) {
        unimplemented!()
    }

    async fn send_transaction(&self, _blob: &[u8]) -> Result<(), Self::Error> {
        unimplemented!()
    }

<<<<<<< HEAD
    fn convert_rollup_batch_to_da_blob(
        &self,
        _blob: &[u8],
    ) -> Result<
        (
            <Self::Spec as sov_rollup_interface::da::DaSpec>::BlobTransaction,
            Vec<u8>,
        ),
        Self::Error,
    > {
=======
    async fn send_aggregated_zk_proof(&self, _proof: &[u8]) -> Result<u64, Self::Error> {
        unimplemented!()
    }

    async fn get_aggregated_proofs_at(&self, _height: u64) -> Result<Vec<Vec<u8>>, Self::Error> {
>>>>>>> 081ca9c5
        unimplemented!()
    }
}

pub struct RngDaVerifier;
impl DaVerifier for RngDaVerifier {
    type Spec = RngDaSpec;

    type Error = anyhow::Error;

    fn new(_params: <Self::Spec as DaSpec>::ChainParams) -> Self {
        Self
    }

    fn verify_relevant_tx_list(
        &self,
        _block_header: &<Self::Spec as DaSpec>::BlockHeader,
        _txs: &[<Self::Spec as DaSpec>::BlobTransaction],
        _inclusion_proof: <Self::Spec as DaSpec>::InclusionMultiProof,
        _completeness_proof: <Self::Spec as DaSpec>::CompletenessProof,
    ) -> Result<<Self::Spec as DaSpec>::ValidityCondition, Self::Error> {
        Ok(MockValidityCond { is_valid: true })
    }
}

pub fn generate_transfers(n: usize, start_nonce: u64) -> Vec<u8> {
    let token_name = "sov-test-token";
    let (sa, pk) = sender_address_with_pkey();
    let token_address = sov_bank::get_token_address::<DefaultContext>(token_name, sa.as_ref(), 11);
    let mut message_vec = vec![];
    for i in 1..(n + 1) {
        let priv_key = DefaultPrivateKey::generate();
        let address: <DefaultContext as Spec>::Address = priv_key.pub_key().to_address();
        let msg: sov_bank::CallMessage<DefaultContext> =
            sov_bank::CallMessage::<DefaultContext>::Transfer {
                to: address,
                coins: Coins {
                    amount: 1,
                    token_address,
                },
            };
        let enc_msg =
            <Runtime<DefaultContext, RngDaSpec> as EncodeCall<Bank<DefaultContext>>>::encode_call(
                msg,
            );
        let tx = Transaction::<DefaultContext>::new_signed_tx(
            &pk,
            enc_msg,
            DEFAULT_CHAIN_ID,
            DEFAULT_GAS_TIP,
            start_nonce + (i as u64),
        );
        let ser_tx = tx.try_to_vec().unwrap();
        message_vec.push(ser_tx)
    }
    message_vec.try_to_vec().unwrap()
}

pub fn generate_create_token_payload(start_nonce: u64) -> Vec<u8> {
    let mut message_vec = vec![];

    let (minter_address, pk) = sender_address_with_pkey();
    let msg: sov_bank::CallMessage<DefaultContext> =
        sov_bank::CallMessage::<DefaultContext>::CreateToken {
            salt: 11,
            token_name: "sov-test-token".to_string(),
            initial_balance: 100000000,
            minter_address,
            authorized_minters: vec![minter_address],
        };
    let enc_msg =
        <Runtime<DefaultContext, RngDaSpec> as EncodeCall<Bank<DefaultContext>>>::encode_call(msg);
    let tx = Transaction::<DefaultContext>::new_signed_tx(
        &pk,
        enc_msg,
        DEFAULT_CHAIN_ID,
        DEFAULT_GAS_TIP,
        start_nonce,
    );
    let ser_tx = tx.try_to_vec().unwrap();
    message_vec.push(ser_tx);
    message_vec.try_to_vec().unwrap()
}

#[cfg(test)]
mod tests {
    use super::*;

    #[test]
    fn sender_address_with_pkey_okay() {
        // Checks that it doesn't crash.
        sender_address_with_pkey();
    }
}<|MERGE_RESOLUTION|>--- conflicted
+++ resolved
@@ -156,7 +156,6 @@
         unimplemented!()
     }
 
-<<<<<<< HEAD
     fn convert_rollup_batch_to_da_blob(
         &self,
         _blob: &[u8],
@@ -167,13 +166,14 @@
         ),
         Self::Error,
     > {
-=======
+        unimplemented!()
+    }
+
     async fn send_aggregated_zk_proof(&self, _proof: &[u8]) -> Result<u64, Self::Error> {
         unimplemented!()
     }
 
     async fn get_aggregated_proofs_at(&self, _height: u64) -> Result<Vec<Vec<u8>>, Self::Error> {
->>>>>>> 081ca9c5
         unimplemented!()
     }
 }
