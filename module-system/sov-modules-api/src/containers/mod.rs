mod accessory_map;
mod accessory_value;
mod accessory_vec;

mod kernel_value;
<<<<<<< HEAD
=======
mod versioned_value;
>>>>>>> 081ca9c5

mod map;
mod value;
mod vec;

mod traits;
pub use accessory_map::AccessoryStateMap;
pub use accessory_value::AccessoryStateValue;
pub use accessory_vec::AccessoryStateVec;
pub use kernel_value::KernelStateValue;
pub use map::StateMap;
pub use traits::{
    StateMapAccessor, StateMapError, StateValueAccessor, StateValueError, StateVecAccessor,
    StateVecError,
};
pub use value::StateValue;
pub use vec::StateVec;
<<<<<<< HEAD
=======
pub use versioned_value::VersionedStateValue;
>>>>>>> 081ca9c5

#[cfg(test)]
mod test {
    use jmt::Version;
    use sov_mock_da::{MockBlockHeader, MockDaSpec};
    use sov_modules_core::{StateReaderAndWriter, Storage, StorageKey, StorageValue, WorkingSet};
    use sov_prover_storage_manager::ProverStorageManager;
    use sov_rollup_interface::storage::HierarchicalStorageManager;
    use sov_state::DefaultStorageSpec;

    use crate::default_context::DefaultContext;

    #[derive(Clone)]
    struct TestCase {
        key: StorageKey,
        value: StorageValue,
        version: Version,
    }

    fn create_tests() -> Vec<TestCase> {
        vec![
            TestCase {
                key: StorageKey::from("key_0"),
                value: StorageValue::from("value_0"),
                version: 1,
            },
            TestCase {
                key: StorageKey::from("key_1"),
                value: StorageValue::from("value_1"),
                version: 2,
            },
            TestCase {
                key: StorageKey::from("key_2"),
                value: StorageValue::from("value_2"),
                version: 3,
            },
            TestCase {
                key: StorageKey::from("key_1"),
                value: StorageValue::from("value_3"),
                version: 4,
            },
        ]
    }

    #[test]
    fn test_jmt_storage() {
        let tempdir = tempfile::tempdir().unwrap();
        let tests = create_tests();
        let storage_config = sov_state::config::Config {
            path: tempdir.path().to_path_buf(),
        };
        {
            let mut storage_manager =
                ProverStorageManager::<MockDaSpec, DefaultStorageSpec>::new(storage_config.clone())
                    .unwrap();
            let header = MockBlockHeader::default();
            let prover_storage = storage_manager.create_storage_on(&header).unwrap();
            for test in tests.clone() {
                {
                    let mut working_set: WorkingSet<DefaultContext> =
                        WorkingSet::new(prover_storage.clone());

                    working_set.set(&test.key, test.value.clone());
                    let (cache, witness) = working_set.checkpoint().freeze();
                    prover_storage
                        .validate_and_commit(cache, &witness)
                        .expect("storage is valid");
                    assert_eq!(
                        test.value,
                        prover_storage.get(&test.key, None, &witness).unwrap()
                    );
                }
            }
            storage_manager
                .save_change_set(&header, prover_storage)
                .unwrap();
            storage_manager.finalize(&header).unwrap();
        }

        {
            let mut storage_manager =
                ProverStorageManager::<MockDaSpec, DefaultStorageSpec>::new(storage_config)
                    .unwrap();
            let header = MockBlockHeader::default();
            let storage = storage_manager.create_storage_on(&header).unwrap();
            for test in tests {
                assert_eq!(
                    test.value,
                    storage
                        .get(&test.key, Some(test.version), &Default::default())
                        .unwrap()
                );
            }
        }
    }

    #[test]
    fn test_restart_lifecycle() {
        let tempdir = tempfile::tempdir().unwrap();
        let storage_config = sov_state::config::Config {
            path: tempdir.path().to_path_buf(),
        };
        {
            let mut storage_manager =
                ProverStorageManager::<MockDaSpec, DefaultStorageSpec>::new(storage_config.clone())
                    .unwrap();
            let header = MockBlockHeader::default();
            let prover_storage = storage_manager.create_storage_on(&header).unwrap();
            assert!(prover_storage.is_empty());
        }

        let key = StorageKey::from("some_key");
        let value = StorageValue::from("some_value");
        // First restart
        {
            let mut storage_manager =
                ProverStorageManager::<MockDaSpec, DefaultStorageSpec>::new(storage_config.clone())
                    .unwrap();
            let header = MockBlockHeader::default();
            let prover_storage = storage_manager.create_storage_on(&header).unwrap();
            assert!(prover_storage.is_empty());
            let mut storage: WorkingSet<DefaultContext> = WorkingSet::new(prover_storage.clone());
            storage.set(&key, value.clone());
            let (cache, witness) = storage.checkpoint().freeze();
            prover_storage
                .validate_and_commit(cache, &witness)
                .expect("storage is valid");
            storage_manager
                .save_change_set(&header, prover_storage)
                .unwrap();
            storage_manager.finalize(&header).unwrap();
        }

        // Correctly restart from disk
        {
            let mut storage_manager =
                ProverStorageManager::<MockDaSpec, DefaultStorageSpec>::new(storage_config.clone())
                    .unwrap();
            let prover_storage = storage_manager.create_finalized_storage().unwrap();
            assert!(!prover_storage.is_empty());
            assert_eq!(
                value,
                prover_storage.get(&key, None, &Default::default()).unwrap()
            );
        }
    }
}<|MERGE_RESOLUTION|>--- conflicted
+++ resolved
@@ -3,10 +3,7 @@
 mod accessory_vec;
 
 mod kernel_value;
-<<<<<<< HEAD
-=======
 mod versioned_value;
->>>>>>> 081ca9c5
 
 mod map;
 mod value;
@@ -24,10 +21,7 @@
 };
 pub use value::StateValue;
 pub use vec::StateVec;
-<<<<<<< HEAD
-=======
 pub use versioned_value::VersionedStateValue;
->>>>>>> 081ca9c5
 
 #[cfg(test)]
 mod test {
