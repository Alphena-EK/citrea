use sov_bank::TokenConfig;
use sov_blob_storage::{BlobStorage, DEFERRED_SLOTS_COUNT};
use sov_chain_state::ChainStateConfig;
use sov_mock_da::{MockAddress, MockBlob, MockBlock, MockBlockHeader, MockDaSpec};
<<<<<<< HEAD
=======
use sov_modules_api::da::Time;
>>>>>>> 081ca9c5
use sov_modules_api::default_context::DefaultContext;
use sov_modules_api::hooks::SlotHooks;
use sov_modules_api::macros::DefaultRuntime;
use sov_modules_api::runtime::capabilities::{BlobRefOrOwned, BlobSelector};
use sov_modules_api::{
    Address, BlobReaderTrait, Context, DaSpec, DispatchCall, MessageCodec, Module, Spec, WorkingSet,
};
use sov_prover_storage_manager::{new_orphan_storage, SnapshotManager};
use sov_sequencer_registry::SequencerConfig;
use sov_state::{DefaultStorageSpec, ProverStorage, Storage};

type C = DefaultContext;
type B = MockBlob;
type Da = MockDaSpec;

const LOCKED_AMOUNT: u64 = 200;
const PREFERRED_SEQUENCER_DA: MockAddress = MockAddress::new([10u8; 32]);
const PREFERRED_SEQUENCER_ROLLUP: Address = Address::new(*b"preferred_______________________");
const REGULAR_SEQUENCER_DA: MockAddress = MockAddress::new([30u8; 32]);
const REGULAR_SEQUENCER_ROLLUP: Address = Address::new(*b"regular_________________________");
const REGULAR_REWARD_ROLLUP: Address = Address::new(*b"regular_reward__________________");

fn get_bank_config(
    preferred_sequencer: <C as Spec>::Address,
    regular_sequencer: <C as Spec>::Address,
) -> sov_bank::BankConfig<C> {
    let token_config: TokenConfig<C> = TokenConfig {
        token_name: "InitialToken".to_owned(),
        address_and_balances: vec![
            (preferred_sequencer, LOCKED_AMOUNT * 3),
            (regular_sequencer, LOCKED_AMOUNT * 3),
        ],
        authorized_minters: vec![],
        salt: 9,
    };

    sov_bank::BankConfig {
        tokens: vec![token_config],
    }
}

fn make_blobs(
    blob_num: &mut u8,
    slot: u64,
    senders_are_preferred: impl Iterator<Item = bool>,
) -> Vec<BlobWithAppearance<MockBlob>> {
    let blobs: Vec<_> = senders_are_preferred
        .enumerate()
        .map(|(offset, is_preferred)| {
            let sender = if is_preferred {
                PREFERRED_SEQUENCER_DA
            } else {
                REGULAR_SEQUENCER_DA
            };

            BlobWithAppearance {
                blob: B::new(vec![], sender, [*blob_num + offset as u8; 32]),
                appeared_in_slot: slot,
                is_from_preferred: is_preferred,
            }
        })
        .collect();
    *blob_num += blobs.len() as u8;
    blobs
}

fn make_blobs_by_slot(
    is_from_preferred_by_slot: &[Vec<bool>],
) -> Vec<Vec<BlobWithAppearance<MockBlob>>> {
    let mut blob_num = 0;
    is_from_preferred_by_slot
        .iter()
        .enumerate()
        .map(|(slot, senders)| make_blobs(&mut blob_num, slot as u64, senders.iter().cloned()))
        .collect()
}

#[test]
fn priority_sequencer_flow_general() {
    let is_from_preferred_by_slot = [
        vec![false, false, true],
        vec![false, true, false],
        vec![false, false],
    ];
    let blobs_by_slot: Vec<_> = make_blobs_by_slot(&is_from_preferred_by_slot);
    do_deferred_blob_test(blobs_by_slot, vec![])
}

pub struct SlotTestInfo {
    pub slot_number: u64,
    /// Any "requests for early processing" to be sent during this slot
    pub early_processing_request_with_sender:
        Option<(sov_blob_storage::CallMessage, Address, Address)>,
    /// The expected number of blobs to process, if known
    pub expected_blobs_to_process: Option<usize>,
}

// Tests of the "blob deferral" logic tend to have the same structure, which is encoded in this helper:
// 1. Initialize the rollup
// 2. Calculate the expected order of blobs to be processed
// 3. In a loop...
//   (Optionally) Assert that the correct number of blobs has been processed that slot
//   (Optionally) Request early processing of some blobs in the next slot
//   Assert that blobs are pulled out of the queue in the expected order
// 4. Assert that all blobs have been processed
fn do_deferred_blob_test(
    blobs_by_slot: Vec<Vec<BlobWithAppearance<MockBlob>>>,
    test_info: Vec<SlotTestInfo>,
) {
    let num_slots = blobs_by_slot.len();
    // Initialize the rollup
    let (current_storage, runtime, genesis_root) = TestRuntime::pre_initialized(true);
    let mut working_set = WorkingSet::new(current_storage.clone());

    // Compute the *expected* order of blob processing.
    let mut expected_blobs = blobs_by_slot.iter().flatten().cloned().collect::<Vec<_>>();
    expected_blobs.sort_by_key(|b| b.priority());
    let mut expected_blobs = expected_blobs.into_iter();
    let mut slots_iterator = blobs_by_slot
        .into_iter()
        .map(|blobs| blobs.into_iter().map(|b| b.blob).collect())
        .chain(std::iter::repeat(Vec::new()));

    let mut test_info = test_info.into_iter().peekable();
    let mut has_processed_blobs_early = false;

    // Loop  enough times that all provided slots are processed and all deferred blobs expire
    for slot_number in 0..num_slots as u64 + DEFERRED_SLOTS_COUNT {
        // Run the blob selector module
        let slot_number_u8 = slot_number as u8;
        let mut slot_data = MockBlock {
            header: MockBlockHeader {
                prev_hash: [slot_number_u8; 32].into(),
                hash: [slot_number_u8 + 1; 32].into(),
                height: slot_number,
                time: Time::now(),
            },
            validity_cond: Default::default(),
            blobs: slots_iterator.next().unwrap(),
        };
        runtime.chain_state.begin_slot_hook(
            &slot_data.header,
            &slot_data.validity_cond,
            &genesis_root, // For this test, we don't actually execute blocks - so keep reusing the genesis root hash as a placeholder
            &mut working_set,
        );
        let blobs_to_execute = <BlobStorage<C, Da> as BlobSelector<Da>>::get_blobs_for_this_slot(
            &runtime.blob_storage,
            &mut slot_data.blobs,
            &mut working_set,
        )
        .unwrap();

        // Run any extra logic provided by the test for this slot
        if let Some(next_slot_info) = test_info.peek() {
            if next_slot_info.slot_number == slot_number {
                let next_slot_info = test_info.next().unwrap();
                // If applicable, assert that the expected number of blobs was processed
                if let Some(expected) = next_slot_info.expected_blobs_to_process {
                    assert_eq!(expected, blobs_to_execute.len())
                }

                // If applicable, send the requested call message to the blob_storage module
                if let Some((msg, sender, sequencer)) =
                    next_slot_info.early_processing_request_with_sender
                {
                    runtime
                        .blob_storage
                        .call(
                            msg,
<<<<<<< HEAD
                            &DefaultContext::new(sender, slot_number),
=======
                            &DefaultContext::new(sender, sequencer, slot_number),
>>>>>>> 081ca9c5
                            &mut working_set,
                        )
                        .unwrap();
                    has_processed_blobs_early = true;
                }
            }
        }

        // Check that the computed list of blobs is the one we expected
        for blob in blobs_to_execute {
            let expected: BlobWithAppearance<MockBlob> = expected_blobs.next().unwrap();
            if !has_processed_blobs_early {
                assert_eq!(expected.must_be_processed_by(), slot_number);
            }
            assert_blobs_are_equal(expected.blob, blob, &format!("Slot {}", slot_number));
        }
    }
    // Ensure that all blobs have been processed
    assert!(expected_blobs.next().is_none());
}

#[test]
fn bonus_blobs_are_delivered_on_request() {
    // If blobs are deferred for less than two slots, "early processing" is not possible
    if DEFERRED_SLOTS_COUNT < 2 {
        return;
    }

    let is_from_preferred_by_slot = [
        vec![false, false, true, false, false],
        vec![false, true, false],
        vec![false, false],
    ];
    let blobs_by_slot: Vec<_> = make_blobs_by_slot(&is_from_preferred_by_slot);
    let test_info = vec![
        SlotTestInfo {
            slot_number: 0,
            expected_blobs_to_process: Some(1), // The first slot will process the one blob from the preferred sequencer
            early_processing_request_with_sender: Some((
                sov_blob_storage::CallMessage::ProcessDeferredBlobsEarly { number: 4 },
                PREFERRED_SEQUENCER_ROLLUP,
                REGULAR_REWARD_ROLLUP,
            )),
        },
        SlotTestInfo {
            slot_number: 1,
            expected_blobs_to_process: Some(5), // The second slot will process four bonus blobs plus the one from the preferred sequencer
            early_processing_request_with_sender: None,
        },
        SlotTestInfo {
            slot_number: 2,
            expected_blobs_to_process: Some(0), // The third slot won't process any blobs
            early_processing_request_with_sender: None,
        },
    ];

    do_deferred_blob_test(blobs_by_slot, test_info)
}

#[test]
fn test_deferrable_with_small_count() {
    // If blobs are deferred for less than two slots ensure that "early" processing requests do not alter
    // the order of blob processing
    if DEFERRED_SLOTS_COUNT > 1 {
        return;
    }

    let is_from_preferred_by_slot = [
        vec![false, false, true, false, false],
        vec![false, true, false],
        vec![false, false],
    ];
    let blobs_by_slot: Vec<_> = make_blobs_by_slot(&is_from_preferred_by_slot);
    let test_info = if DEFERRED_SLOTS_COUNT == 1 {
        vec![
            SlotTestInfo {
                slot_number: 0,
                expected_blobs_to_process: Some(1), // The first slot will process the one blob from the preferred sequencer
                early_processing_request_with_sender: Some((
                    sov_blob_storage::CallMessage::ProcessDeferredBlobsEarly { number: 8 },
                    PREFERRED_SEQUENCER_ROLLUP,
                    REGULAR_REWARD_ROLLUP,
                )),
            },
            SlotTestInfo {
                slot_number: 1,
                expected_blobs_to_process: Some(7), // The second slot will process seven bonus blobs plus the one from the preferred sequencer
                early_processing_request_with_sender: None,
            },
            SlotTestInfo {
                slot_number: 2,
                expected_blobs_to_process: Some(0), // The third slot won't process any blobs
                early_processing_request_with_sender: None,
            },
        ]
    } else {
        // If the deferred slots count is 0, all blobs are processed as soon as they become available.
        vec![
            SlotTestInfo {
                slot_number: 0,
                expected_blobs_to_process: Some(5),
                early_processing_request_with_sender: Some((
                    sov_blob_storage::CallMessage::ProcessDeferredBlobsEarly { number: 4 },
                    PREFERRED_SEQUENCER_ROLLUP,
                    REGULAR_REWARD_ROLLUP,
                )),
            },
            SlotTestInfo {
                slot_number: 1,
                expected_blobs_to_process: Some(3),
                early_processing_request_with_sender: None,
            },
            SlotTestInfo {
                slot_number: 2,
                expected_blobs_to_process: Some(2),
                early_processing_request_with_sender: None,
            },
        ]
    };

    do_deferred_blob_test(blobs_by_slot, test_info)
}

// cases to handle:
// 1. Happy flow (with some bonus blobs)
// 2. Preferred sequencer exits
// 3. Too many bonus blobs requested
// 4. Bonus blobs requested just once
// 5. Bonus blob requests ignored if not preferred seq
#[test]
fn sequencer_requests_more_bonus_blobs_than_possible() {
    // If blobs are deferred for less than two slots, "early processing" is not possible
    if DEFERRED_SLOTS_COUNT < 2 {
        return;
    }

    let is_from_preferred_by_slot = [
        vec![false, false, true, false, false],
        vec![false, true, false],
        vec![false, false],
    ];
    let blobs_by_slot: Vec<_> = make_blobs_by_slot(&is_from_preferred_by_slot);
    let test_info = vec![
        SlotTestInfo {
            slot_number: 0,
            expected_blobs_to_process: Some(1), // The first slot will process the one blob from the preferred sequencer
            early_processing_request_with_sender: Some((
                sov_blob_storage::CallMessage::ProcessDeferredBlobsEarly { number: 1000 }, // Request a huge number of blobs
                PREFERRED_SEQUENCER_ROLLUP,
                REGULAR_REWARD_ROLLUP,
            )),
        },
        SlotTestInfo {
            slot_number: 1,
            expected_blobs_to_process: Some(7), // The second slot will process all 7 available blobs and then halt
            early_processing_request_with_sender: None,
        },
        SlotTestInfo {
            slot_number: 2,
            expected_blobs_to_process: Some(0), // The third slot won't process any blobs, since none are from the preferred sequencer
            early_processing_request_with_sender: None,
        },
    ];

    do_deferred_blob_test(blobs_by_slot, test_info)
}

// This test ensure that blob storage behaves as expected when it only needs to process a subset of the
// deferred blobs from a slot.
#[test]
fn some_blobs_from_slot_processed_early() {
    // If blobs are deferred for less than two slots, "early processing" is not possible
    if DEFERRED_SLOTS_COUNT < 2 {
        return;
    }

    let is_from_preferred_by_slot = [
        vec![false, false, true, false, false],
        vec![false, true, false],
        vec![false, false],
    ];
    let blobs_by_slot: Vec<_> = make_blobs_by_slot(&is_from_preferred_by_slot);
    let test_info = vec![
        SlotTestInfo {
            slot_number: 0,
            // The first slot will process the one blob from the preferred sequencer
            expected_blobs_to_process: Some(1),
            early_processing_request_with_sender: Some((
                sov_blob_storage::CallMessage::ProcessDeferredBlobsEarly { number: 5 }, // Request 5 bonus blobs
                PREFERRED_SEQUENCER_ROLLUP,
                REGULAR_REWARD_ROLLUP,
            )),
        },
        SlotTestInfo {
            slot_number: 1,
            expected_blobs_to_process: Some(6), // The second slot will process 5 bonus blobs plus the one from the preferred sequencer. One blob from slot two will be deferred again
            early_processing_request_with_sender: None,
        },
        SlotTestInfo {
            slot_number: 2,
            expected_blobs_to_process: Some(0), // The third slot won't process any blobs
            early_processing_request_with_sender: None,
        },
        SlotTestInfo {
            slot_number: DEFERRED_SLOTS_COUNT + 1,
            expected_blobs_to_process: Some(1), // We process that one re-deferred bob in slot `DEFERRED_SLOTS_COUNT + 1`
            early_processing_request_with_sender: None,
        },
    ];

    do_deferred_blob_test(blobs_by_slot, test_info)
}

#[test]
fn request_one_blob_early() {
    // If blobs are deferred for less than two slots, "early processing" is not possible
    if DEFERRED_SLOTS_COUNT < 2 {
        return;
    }

    let is_from_preferred_by_slot = [
        vec![false, false, true, false, false],
        vec![false, true, false],
    ];
    let blobs_by_slot: Vec<_> = make_blobs_by_slot(&is_from_preferred_by_slot);
    let test_info = vec![
        SlotTestInfo {
            slot_number: 0,
            // The first slot will process the one blob from the preferred sequencer
            expected_blobs_to_process: Some(1),
            early_processing_request_with_sender: Some((
                sov_blob_storage::CallMessage::ProcessDeferredBlobsEarly { number: 1 }, // Request 1 bonus blob
                PREFERRED_SEQUENCER_ROLLUP,
                REGULAR_REWARD_ROLLUP,
            )),
        },
        SlotTestInfo {
            slot_number: 1,
            expected_blobs_to_process: Some(2), // The second slot will process 1 bonus blob plus the one from the preferred sequencer. Three blobs from slot one will be deferred again
            early_processing_request_with_sender: None,
        },
        SlotTestInfo {
            slot_number: DEFERRED_SLOTS_COUNT,
            expected_blobs_to_process: Some(3), // We process the 3 re-deferred blobs from slot 0 in slot `DEFERRED_SLOTS_COUNT`
            early_processing_request_with_sender: None,
        },
        SlotTestInfo {
            slot_number: DEFERRED_SLOTS_COUNT + 1,
            expected_blobs_to_process: Some(2), // We process that two deferred blobs from slot 1 in slot `DEFERRED_SLOTS_COUNT + 1`
            early_processing_request_with_sender: None,
        },
    ];
    do_deferred_blob_test(blobs_by_slot, test_info)
}

#[test]
fn bonus_blobs_request_ignored_if_not_from_preferred_seq() {
    // If blobs are deferred for less than two slots, "early processing" is not possible
    if DEFERRED_SLOTS_COUNT < 2 {
        return;
    }
    let is_from_preferred_by_slot = [
        vec![false, false, true, false, false],
        vec![false, true, false],
        vec![false, false],
    ];
    let blobs_by_slot: Vec<_> = make_blobs_by_slot(&is_from_preferred_by_slot);
    let test_info = vec![
        SlotTestInfo {
            slot_number: 0,
            // The first slot will process the one blob from the preferred sequencer
            expected_blobs_to_process: Some(1),
            early_processing_request_with_sender: Some((
                sov_blob_storage::CallMessage::ProcessDeferredBlobsEarly { number: 1 }, // Request 1 bonus blob, but send the request from the *WRONG* address
                REGULAR_SEQUENCER_ROLLUP,
                REGULAR_REWARD_ROLLUP,
            )),
        },
        SlotTestInfo {
            slot_number: 1,
            expected_blobs_to_process: Some(1), // The second slot will one blob from the preferred sequencer but no bonus blobs
            early_processing_request_with_sender: None,
        },
        SlotTestInfo {
            slot_number: DEFERRED_SLOTS_COUNT,
            expected_blobs_to_process: Some(4), // We process the 4 deferred blobs from slot 0 in slot `DEFERRED_SLOTS_COUNT`
            early_processing_request_with_sender: None,
        },
        SlotTestInfo {
            slot_number: DEFERRED_SLOTS_COUNT + 1,
            expected_blobs_to_process: Some(2), // We process that two deferred blobs from slot 1 in slot `DEFERRED_SLOTS_COUNT + 1`
            early_processing_request_with_sender: None,
        },
        SlotTestInfo {
            slot_number: DEFERRED_SLOTS_COUNT + 2,
            expected_blobs_to_process: Some(2), // We process that two deferred blobs from slot 2 in slot `DEFERRED_SLOTS_COUNT + 2`
            early_processing_request_with_sender: None,
        },
    ];
    do_deferred_blob_test(blobs_by_slot, test_info);
}

#[test]
fn test_blobs_from_non_registered_sequencers_are_not_saved() {
    let (current_storage, runtime, genesis_root) = TestRuntime::pre_initialized(true);
    let mut working_set = WorkingSet::new(current_storage.clone());

    let unregistered_sequencer = MockAddress::from([7; 32]);
    let blob_1 = B::new(vec![1], REGULAR_SEQUENCER_DA, [1u8; 32]);
    let blob_2 = B::new(vec![2, 2], unregistered_sequencer, [2u8; 32]);
    let blob_3 = B::new(vec![3, 3, 3], PREFERRED_SEQUENCER_DA, [3u8; 32]);

    let slot_1_blobs = vec![blob_1.clone(), blob_2, blob_3.clone()];
    let mut blobs_processed = 0;

    for slot_number in 0..DEFERRED_SLOTS_COUNT + 1 {
        let slot_number_u8 = slot_number as u8;
        let mut slot_data = MockBlock {
            header: MockBlockHeader {
                prev_hash: [slot_number_u8; 32].into(),
                hash: [slot_number_u8 + 1; 32].into(),
                height: slot_number,
                time: Time::now(),
            },
            validity_cond: Default::default(),
            blobs: if slot_number == 0 {
                slot_1_blobs.clone()
            } else {
                vec![]
            },
        };
        runtime.chain_state.begin_slot_hook(
            &slot_data.header,
            &slot_data.validity_cond,
            &genesis_root, // For this test, we don't actually execute blocks - so keep reusing the genesis root hash as a placeholder
            &mut working_set,
        );
        let blobs_to_execute = <BlobStorage<C, Da> as BlobSelector<Da>>::get_blobs_for_this_slot(
            &runtime.blob_storage,
            &mut slot_data.blobs,
            &mut working_set,
        )
        .unwrap();

        for blob in blobs_to_execute {
            blobs_processed += 1;
            let sender = match blob {
                BlobRefOrOwned::Ref(b) => b.sender(),
                BlobRefOrOwned::Owned(b) => b.sender(),
            };
            assert_ne!(sender, unregistered_sequencer)
        }
    }
    assert_eq!(blobs_processed, 2)
}

#[test]
fn test_blobs_not_deferred_without_preferred_sequencer() {
    let (current_storage, runtime, genesis_root) = TestRuntime::pre_initialized(false);
    let mut working_set = WorkingSet::new(current_storage.clone());

    let blob_1 = B::new(vec![1], REGULAR_SEQUENCER_DA, [1u8; 32]);
    let blob_2 = B::new(vec![2, 2], REGULAR_SEQUENCER_DA, [2u8; 32]);
    let blob_3 = B::new(vec![3, 3, 3], PREFERRED_SEQUENCER_DA, [3u8; 32]);

    let slot_1_blobs = vec![blob_1.clone(), blob_2.clone(), blob_3.clone()];

    let mut slot_1_data = MockBlock {
        header: MockBlockHeader {
            prev_hash: [0; 32].into(),
            hash: [1; 32].into(),
            height: 1,
            time: Time::now(),
        },
        validity_cond: Default::default(),
        blobs: slot_1_blobs,
    };
    runtime.chain_state.begin_slot_hook(
        &slot_1_data.header,
        &slot_1_data.validity_cond,
        &genesis_root, // For this test, we don't actually execute blocks - so keep reusing the genesis root hash as a placeholder
        &mut working_set,
    );
    let mut execute_in_slot_1 = <BlobStorage<C, Da> as BlobSelector<Da>>::get_blobs_for_this_slot(
        &runtime.blob_storage,
        &mut slot_1_data.blobs,
        &mut working_set,
    )
    .unwrap();
    assert_eq!(3, execute_in_slot_1.len());
    assert_blobs_are_equal(blob_1, execute_in_slot_1.remove(0), "slot 1");
    assert_blobs_are_equal(blob_2, execute_in_slot_1.remove(0), "slot 1");
    assert_blobs_are_equal(blob_3, execute_in_slot_1.remove(0), "slot 1");

    let mut slot_2_data = MockBlock {
        header: MockBlockHeader {
            prev_hash: slot_1_data.header.hash,
            hash: [2; 32].into(),
            height: 2,
            time: Time::now(),
        },
        validity_cond: Default::default(),
        blobs: Vec::new(),
    };
    runtime.chain_state.begin_slot_hook(
        &slot_2_data.header,
        &slot_2_data.validity_cond,
        &genesis_root, // For this test, we don't actually execute blocks - so keep reusing the genesis root hash as a placeholder
        &mut working_set,
    );
    let execute_in_slot_2: Vec<BlobRefOrOwned<'_, B>> =
        <BlobStorage<C, Da> as BlobSelector<Da>>::get_blobs_for_this_slot(
            &runtime.blob_storage,
            &mut slot_2_data.blobs,
            &mut working_set,
        )
        .unwrap();
    assert!(execute_in_slot_2.is_empty());
}

/// Check hashes and data of two blobs.
fn assert_blobs_are_equal<B: BlobReaderTrait>(
    mut expected: B,
    mut actual: BlobRefOrOwned<B>,
    slot_hint: &str,
) {
    let actual_inner = actual.as_mut_ref();
    assert_eq!(
        expected.hash(),
        actual_inner.hash(),
        "incorrect hashes in {}",
        slot_hint
    );

    assert_eq!(
        actual_inner.full_data(),
        expected.full_data(),
        "incorrect data read in {}",
        slot_hint
    );
}

/// A utility struct to allow easy expected ordering of blobs
#[derive(PartialEq, Clone)]
struct BlobWithAppearance<B> {
    pub blob: B,
    appeared_in_slot: u64,
    is_from_preferred: bool,
}

impl<B> BlobWithAppearance<B> {
    pub fn must_be_processed_by(&self) -> u64 {
        if self.is_from_preferred {
            self.appeared_in_slot
        } else {
            self.appeared_in_slot + DEFERRED_SLOTS_COUNT
        }
    }

    /// A helper for sorting blobs be expected order. Blobs are ordered first by the slot in which the must be processed
    /// Then by whether they're from the preferred sequencer. (Lower score means that an item is sorted first)
    pub fn priority(&self) -> u64 {
        if self.is_from_preferred {
            self.appeared_in_slot * 10
        } else {
            (self.appeared_in_slot + DEFERRED_SLOTS_COUNT) * 10 + 1
        }
    }
}

#[test]
fn test_blob_priority_sorting() {
    let blob1 = BlobWithAppearance {
        blob: [0u8],
        appeared_in_slot: 1,
        is_from_preferred: true,
    };

    let blob2 = BlobWithAppearance {
        blob: [0u8],
        appeared_in_slot: 1,
        is_from_preferred: false,
    };

    let mut blobs = vec![blob2, blob1];
    assert!(!blobs[0].is_from_preferred);
    blobs.sort_by_key(|b| b.must_be_processed_by());
    if DEFERRED_SLOTS_COUNT == 0 {
        assert!(blobs[1].is_from_preferred);
    } else {
        assert!(blobs[0].is_from_preferred);
    }
}

#[derive(sov_modules_api::Genesis, DispatchCall, MessageCodec, DefaultRuntime)]
#[serialization(borsh::BorshDeserialize, borsh::BorshSerialize)]
struct TestRuntime<C: Context, Da: DaSpec> {
    pub bank: sov_bank::Bank<C>,
    pub sequencer_registry: sov_sequencer_registry::SequencerRegistry<C, Da>,
    pub chain_state: sov_chain_state::ChainState<C, Da>,
    pub blob_storage: BlobStorage<C, Da>,
}

impl TestRuntime<DefaultContext, MockDaSpec> {
    pub fn pre_initialized(
        with_preferred_sequencer: bool,
    ) -> (
        ProverStorage<DefaultStorageSpec, SnapshotManager>,
        Self,
        jmt::RootHash,
    ) {
        use sov_modules_api::Genesis;
        let tmpdir = tempfile::tempdir().unwrap();
        let storage = new_orphan_storage(tmpdir.path()).unwrap();

        let genesis_config = Self::build_genesis_config(with_preferred_sequencer);
        let runtime: Self = Default::default();

        let mut working_set = WorkingSet::new(storage.clone());
        runtime.genesis(&genesis_config, &mut working_set).unwrap();

        // In addition to "genesis", register one non-preferred sequencer
        let register_message = sov_sequencer_registry::CallMessage::Register {
            da_address: REGULAR_SEQUENCER_DA.as_ref().to_vec(),
        };
        runtime
            .sequencer_registry
            .call(
                register_message,
<<<<<<< HEAD
                &C::new(REGULAR_SEQUENCER_ROLLUP, 1),
=======
                &C::new(REGULAR_SEQUENCER_ROLLUP, REGULAR_REWARD_ROLLUP, 1),
>>>>>>> 081ca9c5
                &mut working_set,
            )
            .unwrap();

        let (reads_writes, witness) = working_set.checkpoint().freeze();
        let genesis_root = storage.validate_and_commit(reads_writes, &witness).unwrap();

        // let root = storage.validate_and_commit()
        (storage, runtime, genesis_root)
    }

    fn build_genesis_config(
        with_preferred_sequencer: bool,
    ) -> GenesisConfig<DefaultContext, MockDaSpec> {
        let bank_config = get_bank_config(PREFERRED_SEQUENCER_ROLLUP, REGULAR_SEQUENCER_ROLLUP);

        let token_address = sov_bank::get_genesis_token_address::<C>(
            &bank_config.tokens[0].token_name,
            bank_config.tokens[0].salt,
        );

        let sequencer_registry_config = SequencerConfig {
            seq_rollup_address: PREFERRED_SEQUENCER_ROLLUP,
            seq_da_address: PREFERRED_SEQUENCER_DA,
            coins_to_lock: sov_bank::Coins {
                amount: LOCKED_AMOUNT,
                token_address,
            },
            is_preferred_sequencer: with_preferred_sequencer,
        };

        let initial_slot_height = 0;
        let chain_state_config = ChainStateConfig {
            initial_slot_height,
            current_time: Default::default(),
        };

        GenesisConfig {
            bank: bank_config,
            sequencer_registry: sequencer_registry_config,
            chain_state: chain_state_config,
            blob_storage: (),
        }
    }
}<|MERGE_RESOLUTION|>--- conflicted
+++ resolved
@@ -2,10 +2,7 @@
 use sov_blob_storage::{BlobStorage, DEFERRED_SLOTS_COUNT};
 use sov_chain_state::ChainStateConfig;
 use sov_mock_da::{MockAddress, MockBlob, MockBlock, MockBlockHeader, MockDaSpec};
-<<<<<<< HEAD
-=======
 use sov_modules_api::da::Time;
->>>>>>> 081ca9c5
 use sov_modules_api::default_context::DefaultContext;
 use sov_modules_api::hooks::SlotHooks;
 use sov_modules_api::macros::DefaultRuntime;
@@ -176,11 +173,7 @@
                         .blob_storage
                         .call(
                             msg,
-<<<<<<< HEAD
-                            &DefaultContext::new(sender, slot_number),
-=======
                             &DefaultContext::new(sender, sequencer, slot_number),
->>>>>>> 081ca9c5
                             &mut working_set,
                         )
                         .unwrap();
@@ -710,11 +703,7 @@
             .sequencer_registry
             .call(
                 register_message,
-<<<<<<< HEAD
-                &C::new(REGULAR_SEQUENCER_ROLLUP, 1),
-=======
                 &C::new(REGULAR_SEQUENCER_ROLLUP, REGULAR_REWARD_ROLLUP, 1),
->>>>>>> 081ca9c5
                 &mut working_set,
             )
             .unwrap();
