use sov_modules_api::default_context::{DefaultContext, ZkDefaultContext};
use sov_modules_api::{Address, Context, Event, Module, WorkingSet};
use sov_prover_storage_manager::new_orphan_storage;
use sov_state::ZkStorage;

use super::ValueSetter;
use crate::{call, query, ValueSetterConfig};

#[test]
fn test_value_setter() {
    let tmpdir = tempfile::tempdir().unwrap();
    let mut working_set = WorkingSet::new(new_orphan_storage(tmpdir.path()).unwrap());
    let admin = Address::from([1; 32]);
    let sequencer = Address::from([2; 32]);
    // Test Native-Context
    #[cfg(feature = "native")]
    {
        let config = ValueSetterConfig { admin };
<<<<<<< HEAD
        let context = DefaultContext::new(admin, 1);
=======
        let context = DefaultContext::new(admin, sequencer, 1);
>>>>>>> 081ca9c5
        test_value_setter_helper(context, &config, &mut working_set);
    }

    let (_, witness) = working_set.checkpoint().freeze();

    // Test Zk-Context
    {
        let config = ValueSetterConfig { admin };
<<<<<<< HEAD
        let zk_context = ZkDefaultContext::new(admin, 1);
=======
        let zk_context = ZkDefaultContext::new(admin, sequencer, 1);
>>>>>>> 081ca9c5
        let mut zk_working_set = WorkingSet::with_witness(ZkStorage::new(), witness);
        test_value_setter_helper(zk_context, &config, &mut zk_working_set);
    }
}

fn test_value_setter_helper<C: Context>(
    context: C,
    config: &ValueSetterConfig<C>,
    working_set: &mut WorkingSet<C>,
) {
    let module = ValueSetter::<C>::default();
    module.genesis(config, working_set).unwrap();

    let new_value = 99;
    let call_msg = call::CallMessage::SetValue(new_value);

    // Test events
    {
        module.call(call_msg, &context, working_set).unwrap();
        let event = &working_set.events()[0];
        assert_eq!(event, &Event::new("set", "value_set: 99"));
    }

    // Test query
    {
        let query_response = module.query_value(working_set).unwrap();

        assert_eq!(
            query::Response {
                value: Some(new_value)
            },
            query_response
        )
    }
}

#[test]
fn test_err_on_sender_is_not_admin() {
    let sender = Address::from([1; 32]);
    let sequencer = Address::from([2; 32]);

    let tmpdir = tempfile::tempdir().unwrap();
    let storage = new_orphan_storage(tmpdir.path()).unwrap();
    let mut prover_working_set = WorkingSet::new(storage);

    let sender_not_admin = Address::from([2; 32]);
    // Test Prover-Context
    {
        let config = ValueSetterConfig {
            admin: sender_not_admin,
        };
<<<<<<< HEAD
        let context = DefaultContext::new(sender, 1);
        test_err_on_sender_is_not_admin_helper(context, &config, &mut native_working_set);
=======
        let context = DefaultContext::new(sender, sequencer, 1);
        test_err_on_sender_is_not_admin_helper(context, &config, &mut prover_working_set);
>>>>>>> 081ca9c5
    }
    let (_, witness) = prover_working_set.checkpoint().freeze();

    // Test Zk-Context
    {
        let config = ValueSetterConfig {
            admin: sender_not_admin,
        };
        let zk_backing_store = ZkStorage::new();
<<<<<<< HEAD
        let zk_context = ZkDefaultContext::new(sender, 1);
=======
        let zk_context = ZkDefaultContext::new(sender, sequencer, 1);
>>>>>>> 081ca9c5
        let zk_working_set = &mut WorkingSet::with_witness(zk_backing_store, witness);
        test_err_on_sender_is_not_admin_helper(zk_context, &config, zk_working_set);
    }
}

fn test_err_on_sender_is_not_admin_helper<C: Context>(
    context: C,
    config: &ValueSetterConfig<C>,
    working_set: &mut WorkingSet<C>,
) {
    let module = ValueSetter::<C>::default();
    module.genesis(config, working_set).unwrap();
    let resp = module.set_value(11, &context, working_set);

    assert!(resp.is_err());
}<|MERGE_RESOLUTION|>--- conflicted
+++ resolved
@@ -16,11 +16,7 @@
     #[cfg(feature = "native")]
     {
         let config = ValueSetterConfig { admin };
-<<<<<<< HEAD
-        let context = DefaultContext::new(admin, 1);
-=======
         let context = DefaultContext::new(admin, sequencer, 1);
->>>>>>> 081ca9c5
         test_value_setter_helper(context, &config, &mut working_set);
     }
 
@@ -29,11 +25,7 @@
     // Test Zk-Context
     {
         let config = ValueSetterConfig { admin };
-<<<<<<< HEAD
-        let zk_context = ZkDefaultContext::new(admin, 1);
-=======
         let zk_context = ZkDefaultContext::new(admin, sequencer, 1);
->>>>>>> 081ca9c5
         let mut zk_working_set = WorkingSet::with_witness(ZkStorage::new(), witness);
         test_value_setter_helper(zk_context, &config, &mut zk_working_set);
     }
@@ -85,13 +77,8 @@
         let config = ValueSetterConfig {
             admin: sender_not_admin,
         };
-<<<<<<< HEAD
-        let context = DefaultContext::new(sender, 1);
-        test_err_on_sender_is_not_admin_helper(context, &config, &mut native_working_set);
-=======
         let context = DefaultContext::new(sender, sequencer, 1);
         test_err_on_sender_is_not_admin_helper(context, &config, &mut prover_working_set);
->>>>>>> 081ca9c5
     }
     let (_, witness) = prover_working_set.checkpoint().freeze();
 
@@ -101,11 +88,7 @@
             admin: sender_not_admin,
         };
         let zk_backing_store = ZkStorage::new();
-<<<<<<< HEAD
-        let zk_context = ZkDefaultContext::new(sender, 1);
-=======
         let zk_context = ZkDefaultContext::new(sender, sequencer, 1);
->>>>>>> 081ca9c5
         let zk_working_set = &mut WorkingSet::with_witness(zk_backing_store, witness);
         test_err_on_sender_is_not_admin_helper(zk_context, &config, zk_working_set);
     }
