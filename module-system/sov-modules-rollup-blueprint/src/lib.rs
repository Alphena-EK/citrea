#![deny(missing_docs)]
#![doc = include_str!("../README.md")]

mod runtime_rpc;
mod wallet;
use std::net::SocketAddr;

use async_trait::async_trait;
pub use runtime_rpc::*;
use sequencer_client::SequencerClient;
use sov_db::ledger_db::LedgerDB;
use sov_modules_api::runtime::capabilities::{Kernel, KernelSlotHooks};
use sov_modules_api::{Context, DaSpec, Spec};
use sov_modules_stf_blueprint::{GenesisParams, Runtime as RuntimeTrait, StfBlueprint};
use sov_rollup_interface::services::da::DaService;
use sov_rollup_interface::storage::HierarchicalStorageManager;
use sov_rollup_interface::zk::ZkvmHost;
use sov_state::storage::NativeStorage;
use sov_state::Storage;
use sov_stf_runner::{
    InitVariant, ProverService, RollupConfig, RollupProverConfig, StateTransitionRunner,
};
use tokio::sync::oneshot;
pub use wallet::*;

/// This trait defines how to crate all the necessary dependencies required by a rollup.
#[async_trait]
pub trait RollupBlueprint: Sized + Send + Sync {
    /// Data Availability service.
    type DaService: DaService<Spec = Self::DaSpec, Error = anyhow::Error> + Clone + Send + Sync;
    /// A specification for the types used by a DA layer.
    type DaSpec: DaSpec + Send + Sync;
    /// Data Availability config.
    type DaConfig: Send + Sync;

    /// Host of a zkVM program.
    type Vm: ZkvmHost + Send;

    /// Context for Zero Knowledge environment.
    type ZkContext: Context;
    /// Context for Native environment.
    type NativeContext: Context;

    /// Manager for the native storage lifecycle.
    type StorageManager: HierarchicalStorageManager<
        Self::DaSpec,
        NativeStorage = <Self::NativeContext as Spec>::Storage,
        NativeChangeSet = <Self::NativeContext as Spec>::Storage,
    >;

    /// Runtime for the Zero Knowledge environment.
    type ZkRuntime: RuntimeTrait<Self::ZkContext, Self::DaSpec> + Default;
    /// Runtime for the Native environment.
    type NativeRuntime: RuntimeTrait<Self::NativeContext, Self::DaSpec> + Default + Send + Sync;

    /// The kernel for the native environment.
    type NativeKernel: KernelSlotHooks<Self::NativeContext, Self::DaSpec> + Default + Send + Sync;
    /// The kernel for the Zero Knowledge environment.
    type ZkKernel: KernelSlotHooks<Self::ZkContext, Self::DaSpec> + Default;

    /// Prover service.
    type ProverService: ProverService<
        StateRoot = <<Self::NativeContext as Spec>::Storage as Storage>::Root,
        Witness = <<Self::NativeContext as Spec>::Storage as Storage>::Witness,
        DaService = Self::DaService,
    >;

    /// Creates a new instance of the blueprint.
    fn new() -> Self;

    /// Creates RPC methods for the rollup.
    fn create_rpc_methods(
        &self,
        storage: &<Self::NativeContext as Spec>::Storage,
        ledger_db: &LedgerDB,
        da_service: &Self::DaService,
        sequencer_client: Option<SequencerClient>,
    ) -> Result<jsonrpsee::RpcModule<()>, anyhow::Error>;

    /// Creates GenesisConfig from genesis files.
    #[allow(clippy::type_complexity)]
    fn create_genesis_config(
        &self,
        rt_genesis_paths: &<Self::NativeRuntime as RuntimeTrait<
            Self::NativeContext,
            Self::DaSpec,
        >>::GenesisPaths,
        kernel_genesis: <Self::NativeKernel as Kernel<Self::NativeContext, Self::DaSpec>>::GenesisConfig,
        _rollup_config: &RollupConfig<Self::DaConfig>,
    ) -> anyhow::Result<
        GenesisParams<
            <Self::NativeRuntime as RuntimeTrait<Self::NativeContext, Self::DaSpec>>::GenesisConfig,
            <Self::NativeKernel as Kernel<Self::NativeContext, Self::DaSpec>>::GenesisConfig,
        >,
    > {
        let rt_genesis = <Self::NativeRuntime as RuntimeTrait<
            Self::NativeContext,
            Self::DaSpec,
        >>::genesis_config(rt_genesis_paths)?;

        Ok(GenesisParams {
            runtime: rt_genesis,
            kernel: kernel_genesis,
        })
    }

    /// Creates instance of [`DaService`].
    async fn create_da_service(
        &self,
        rollup_config: &RollupConfig<Self::DaConfig>,
    ) -> Self::DaService;

    /// Creates instance of [`ProverService`].
    async fn create_prover_service(
        &self,
        prover_config: RollupProverConfig,
        rollup_config: &RollupConfig<Self::DaConfig>,
        da_service: &Self::DaService,
    ) -> Self::ProverService;

    /// Creates instance of [`Self::StorageManager`].
    /// Panics if initialization fails.
    fn create_storage_manager(
        &self,
        rollup_config: &RollupConfig<Self::DaConfig>,
    ) -> Result<Self::StorageManager, anyhow::Error>;

    /// Creates instance of a LedgerDB.
    fn create_ledger_db(&self, rollup_config: &RollupConfig<Self::DaConfig>) -> LedgerDB {
        LedgerDB::with_path(&rollup_config.storage.path).expect("Ledger DB failed to open")
    }

    /// Creates a new rollup.
    async fn create_new_rollup(
        &self,
        runtime_genesis_paths: &<Self::NativeRuntime as RuntimeTrait<
            Self::NativeContext,
            Self::DaSpec,
        >>::GenesisPaths,
        kernel_genesis_config: <Self::NativeKernel as Kernel<Self::NativeContext, Self::DaSpec>>::GenesisConfig,
        rollup_config: RollupConfig<Self::DaConfig>,
        prover_config: RollupProverConfig,
    ) -> Result<RollupAndStorage<Self>, anyhow::Error>
    where
        <Self::NativeContext as Spec>::Storage: NativeStorage,
    {
        let da_service = self.create_da_service(&rollup_config).await;

        // TODO: Double check what kind of storage needed here.
        // Maybe whole "prev_root" can be initialized inside runner
        // Getting block here, so prover_service doesn't have to be `Send`
        let last_finalized_block_header = da_service.get_last_finalized_block_header().await?;
        let prover_service = self
            .create_prover_service(prover_config, &rollup_config, &da_service)
            .await;

        let ledger_db = self.create_ledger_db(&rollup_config);
        let genesis_config = self.create_genesis_config(
            runtime_genesis_paths,
            kernel_genesis_config,
            &rollup_config,
        )?;

        let mut storage_manager = self.create_storage_manager(&rollup_config)?;
        let prover_storage = storage_manager.create_finalized_storage()?;

        let prev_root = ledger_db
<<<<<<< HEAD
            .get_head_slot()?
            .map(|(number, _)| prover_storage.get_root_hash(number.0 + 1))
=======
            .get_head_soft_batch()?
            .map(|(number, _)| native_storage.get_root_hash(number.0 + 1))
>>>>>>> 69f16c15
            .transpose()?;

        // if node does not have a sequencer client, then it is a sequencer
        let sequencer_client = rollup_config
            .sequencer_client
            .map(|s| SequencerClient::new(s.url));

        // TODO(https://github.com/Sovereign-Labs/sovereign-sdk/issues/1218)
        let rpc_methods = self.create_rpc_methods(
            &prover_storage,
            &ledger_db,
            &da_service,
            sequencer_client.clone(),
        )?;

        let native_stf = StfBlueprint::new();

        let init_variant = match prev_root {
            Some(root_hash) => InitVariant::Initialized(root_hash),
            None => InitVariant::Genesis {
                block_header: last_finalized_block_header.clone(),
                genesis_params: genesis_config,
            },
        };

        let runner = StateTransitionRunner::new(
            rollup_config.runner,
            da_service,
            ledger_db,
            native_stf,
            storage_manager,
            init_variant,
            prover_service,
            sequencer_client,
        )?;

        Ok(RollupAndStorage {
            rollup: Rollup {
                runner,
                rpc_methods,
            },
            storage: prover_storage,
        })
    }
}

/// Dependencies needed to run the rollup.
pub struct Rollup<S: RollupBlueprint> {
    /// The State Transition Runner.
    #[allow(clippy::type_complexity)]
    pub runner: StateTransitionRunner<
        StfBlueprint<S::NativeContext, S::DaSpec, S::Vm, S::NativeRuntime, S::NativeKernel>,
        S::StorageManager,
        S::DaService,
        S::Vm,
        S::ProverService,
    >,
    /// Rpc methods for the rollup.
    pub rpc_methods: jsonrpsee::RpcModule<()>,
}

impl<S: RollupBlueprint> Rollup<S> {
    /// Runs the rollup.
    pub async fn run(self) -> Result<(), anyhow::Error> {
        self.run_and_report_rpc_port(None).await
    }

    /// Only run the rpc.
    pub async fn run_rpc(self) -> Result<(), anyhow::Error> {
        self.runner.start_rpc_server(self.rpc_methods, None).await;
        Ok(())
    }

    /// Runs the rollup. Reports rpc port to the caller using the provided channel.
    pub async fn run_and_report_rpc_port(
        self,
        channel: Option<oneshot::Sender<SocketAddr>>,
    ) -> Result<(), anyhow::Error> {
        let mut runner = self.runner;
        runner.start_rpc_server(self.rpc_methods, channel).await;
        runner.run_in_process().await?;
        Ok(())
    }
}

/// Rollup and its storage.
/// Used for better return type.
pub struct RollupAndStorage<S: RollupBlueprint> {
    /// Rollup derived from rollup blueprint
    pub rollup: Rollup<S>,
    /// Storage of the rollup
    pub storage: <<S as RollupBlueprint>::NativeContext as Spec>::Storage,
}<|MERGE_RESOLUTION|>--- conflicted
+++ resolved
@@ -165,13 +165,8 @@
         let prover_storage = storage_manager.create_finalized_storage()?;
 
         let prev_root = ledger_db
-<<<<<<< HEAD
-            .get_head_slot()?
-            .map(|(number, _)| prover_storage.get_root_hash(number.0 + 1))
-=======
             .get_head_soft_batch()?
             .map(|(number, _)| native_storage.get_root_hash(number.0 + 1))
->>>>>>> 69f16c15
             .transpose()?;
 
         // if node does not have a sequencer client, then it is a sequencer
