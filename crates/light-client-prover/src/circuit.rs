use std::collections::{BTreeMap, BTreeSet};

use anyhow::anyhow;
use borsh::BorshDeserialize;
use sov_modules_api::BlobReaderTrait;
use sov_rollup_interface::da::{DaDataLightClient, DaNamespace, DaVerifier};
use sov_rollup_interface::zk::{
    BatchProofCircuitOutput, BatchProofInfo, LightClientCircuitInput, LightClientCircuitOutput,
    ZkvmGuest,
};

use crate::utils::{collect_unchained_outputs, recursive_match_state_roots};

#[derive(Debug)]
pub enum LightClientVerificationError {
    DaTxsCouldntBeVerified,
    HeaderChainVerificationFailed,
    InvalidPreviousLightClientProof,
}

pub fn run_circuit<DaV: DaVerifier, G: ZkvmGuest>(
    da_verifier: DaV,
    input: LightClientCircuitInput<DaV::Spec>,
    l2_genesis_root: [u8; 32],
    batch_proof_method_id: [u32; 8],
    batch_prover_da_public_key: &[u8],
) -> Result<LightClientCircuitOutput<DaV::Spec>, LightClientVerificationError> {
    // Extract previous light client proof output
    let previous_light_client_proof_output =
        if let Some(journal) = input.previous_light_client_proof_journal {
            let prev_output = G::verify_and_extract_output::<LightClientCircuitOutput<DaV::Spec>>(
                &journal,
                &input.light_client_proof_method_id.into(),
            )
            .map_err(|_| LightClientVerificationError::InvalidPreviousLightClientProof)?;
            // Ensure method IDs match
            assert_eq!(
                input.light_client_proof_method_id,
                prev_output.light_client_proof_method_id,
            );
            Some(prev_output)
        } else {
            None
        };

    let block_updates = da_verifier
        .verify_header_chain(&previous_light_client_proof_output, &input.da_block_header)
        .map_err(|_| LightClientVerificationError::HeaderChainVerificationFailed)?;

    // Verify data from da
    da_verifier
        .verify_transactions(
            &input.da_block_header,
            input.da_data.as_slice(),
            input.inclusion_proof,
            input.completeness_proof,
            DaNamespace::ToLightClientProver,
        )
        .map_err(|_| LightClientVerificationError::DaTxsCouldntBeVerified)?;

    // Mapping from initial state root to final state root and last L2 height
    let mut initial_to_final = BTreeMap::<[u8; 32], ([u8; 32], u64)>::new();

<<<<<<< HEAD
    let (mut last_state_root, mut last_l2_height, l2_genesis_state_root, mut unprocessed_chunks) =
        previous_light_client_proof_output.as_ref().map_or_else(
            || {
                let r = input
                    .l2_genesis_state_root
                    .expect("if no preious proof, genesis must exist");
                (r, 0, r, Default::default())
            },
            |prev_journal| {
                (
                    prev_journal.state_root,
                    prev_journal.last_l2_height,
                    prev_journal.l2_genesis_state_root,
                    prev_journal.unprocessed_chunks.clone(),
                )
=======
    let (mut last_state_root, mut last_l2_height) =
        previous_light_client_proof_output.as_ref().map_or_else(
            || {
                // if no previous proof, we start from genesis state root
                (l2_genesis_root, 0)
>>>>>>> 8feb7158
            },
            |prev_journal| (prev_journal.state_root, prev_journal.last_l2_height),
        );

    // If we have a previous light client proof, check they can be chained
    // If not, skip for now
    if let Some(previous_output) = &previous_light_client_proof_output {
        for unchained_info in previous_output.unchained_batch_proofs_info.iter() {
            // Add them directly as they are the ones that could not be matched
            initial_to_final.insert(
                unchained_info.initial_state_root,
                (
                    unchained_info.final_state_root,
                    unchained_info.last_l2_height,
                ),
            );
        }
    }
    // TODO: Test for multiple assumptions to see if the env::verify function does automatic matching between the journal and the assumption or do we need to verify them in order?
    // https://github.com/chainwayxyz/citrea/issues/1401
<<<<<<< HEAD
    let batch_proof_method_id = input.batch_proof_method_id;

=======
>>>>>>> 8feb7158
    // Parse the batch proof da data
    for blob in input.da_data {
        if blob.sender().as_ref() == batch_prover_da_public_key {
            let data = DaDataLightClient::try_from_slice(blob.verified_data());

            if let Ok(data) = data {
                match data {
                    DaDataLightClient::Complete(proof) => {
                        let result = process_complete_proof::<DaV, G>(
                            proof,
                            batch_proof_method_id,
                            last_l2_height,
                            &mut initial_to_final,
                        );

                        if result.is_err() {
                            continue;
                        }
                    }
                    DaDataLightClient::Aggregate(_tx_ids, wtx_ids) => {
                        let existing_wtx_ids: BTreeSet<[u8; 32]> =
                            unprocessed_chunks.keys().cloned().collect();
                        let aggregate_wtx_ids: BTreeSet<[u8; 32]> =
                            wtx_ids.iter().cloned().collect();

                        // If we have all the chunks, perform verification
                        if aggregate_wtx_ids.is_subset(&existing_wtx_ids) {
                            // Concatenate complete proof
                            let complete_proof = wtx_ids
                                .iter()
                                .filter_map(|k| unprocessed_chunks.get(k).cloned())
                                .flatten()
                                .collect::<Vec<_>>();

                            let result = process_complete_proof::<DaV, G>(
                                complete_proof,
                                batch_proof_method_id,
                                last_l2_height,
                                &mut initial_to_final,
                            );

                            if result.is_err() {
                                continue;
                            }

                            for wtx_id in &aggregate_wtx_ids {
                                unprocessed_chunks.remove(wtx_id);
                            }
                        }
                    }
                    DaDataLightClient::Chunk(chunk) => {
                        unprocessed_chunks
                            .insert(blob.wtxid().expect("Wtxid should be set for chunks"), chunk);
                    }
                }
            }
        }
    }

    // Do recursive matching for previous state root
    recursive_match_state_roots(
        &mut initial_to_final,
        &BatchProofInfo::new(last_state_root, last_state_root, last_l2_height),
    );

    // Now only thing left is the state update if exists and others are unchained
    if let Some((final_root, last_l2)) = initial_to_final.remove(&last_state_root) {
        last_l2_height = last_l2;
        last_state_root = final_root;
    }

    // Collect unchained outputs
    let unchained_outputs = collect_unchained_outputs(&initial_to_final, last_l2_height);

    Ok(LightClientCircuitOutput {
        state_root: last_state_root,
        light_client_proof_method_id: input.light_client_proof_method_id,
        da_block_hash: block_updates.hash,
        da_block_height: block_updates.height,
        da_total_work: block_updates.total_work,
        da_current_target_bits: block_updates.current_target_bits,
        da_epoch_start_time: block_updates.epoch_start_time,
        da_prev_11_timestamps: block_updates.prev_11_timestamps,
        unchained_batch_proofs_info: unchained_outputs,
        last_l2_height,
<<<<<<< HEAD
        l2_genesis_state_root,
        unprocessed_chunks,
=======
>>>>>>> 8feb7158
    })
}

fn process_complete_proof<DaV: DaVerifier, G: ZkvmGuest>(
    proof: Vec<u8>,
    batch_proof_method_id: [u32; 8],
    last_l2_height: u64,
    initial_to_final: &mut std::collections::BTreeMap<[u8; 32], ([u8; 32], u64)>,
) -> anyhow::Result<()> {
    let journal = G::extract_raw_output(&proof).expect("DaData proofs must be valid");
    // TODO: select output version based on the spec
    let batch_proof_output: BatchProofCircuitOutput<DaV::Spec, [u8; 32]> =
        match G::verify_and_extract_output(&journal, &batch_proof_method_id.into()) {
            Ok(output) => output,
            Err(_) => return Err(anyhow!("Failed to verify proof")),
        };

    // Do not add if last l2 height is smaller or equal to previous output
    // This is to defend against replay attacks, for example if somehow there is the script of batch proof 1 we do not need to go through it again
    if batch_proof_output.last_l2_height <= last_l2_height {
        return Err(anyhow!(
            "Last L2 height is less than proof's last l2 height"
        ));
    }

    recursive_match_state_roots(
        initial_to_final,
        &BatchProofInfo::new(
            batch_proof_output.initial_state_root,
            batch_proof_output.final_state_root,
            batch_proof_output.last_l2_height,
        ),
    );

    Ok(())
}<|MERGE_RESOLUTION|>--- conflicted
+++ resolved
@@ -61,31 +61,19 @@
     // Mapping from initial state root to final state root and last L2 height
     let mut initial_to_final = BTreeMap::<[u8; 32], ([u8; 32], u64)>::new();
 
-<<<<<<< HEAD
-    let (mut last_state_root, mut last_l2_height, l2_genesis_state_root, mut unprocessed_chunks) =
+    let (mut last_state_root, mut last_l2_height, mut unprocessed_chunks) =
         previous_light_client_proof_output.as_ref().map_or_else(
             || {
-                let r = input
-                    .l2_genesis_state_root
-                    .expect("if no preious proof, genesis must exist");
-                (r, 0, r, Default::default())
+                // if no previous proof, we start from genesis state root
+                (l2_genesis_root, 0, Default::default())
             },
             |prev_journal| {
                 (
                     prev_journal.state_root,
                     prev_journal.last_l2_height,
-                    prev_journal.l2_genesis_state_root,
                     prev_journal.unprocessed_chunks.clone(),
                 )
-=======
-    let (mut last_state_root, mut last_l2_height) =
-        previous_light_client_proof_output.as_ref().map_or_else(
-            || {
-                // if no previous proof, we start from genesis state root
-                (l2_genesis_root, 0)
->>>>>>> 8feb7158
             },
-            |prev_journal| (prev_journal.state_root, prev_journal.last_l2_height),
         );
 
     // If we have a previous light client proof, check they can be chained
@@ -104,11 +92,6 @@
     }
     // TODO: Test for multiple assumptions to see if the env::verify function does automatic matching between the journal and the assumption or do we need to verify them in order?
     // https://github.com/chainwayxyz/citrea/issues/1401
-<<<<<<< HEAD
-    let batch_proof_method_id = input.batch_proof_method_id;
-
-=======
->>>>>>> 8feb7158
     // Parse the batch proof da data
     for blob in input.da_data {
         if blob.sender().as_ref() == batch_prover_da_public_key {
@@ -194,11 +177,7 @@
         da_prev_11_timestamps: block_updates.prev_11_timestamps,
         unchained_batch_proofs_info: unchained_outputs,
         last_l2_height,
-<<<<<<< HEAD
-        l2_genesis_state_root,
         unprocessed_chunks,
-=======
->>>>>>> 8feb7158
     })
 }
 
