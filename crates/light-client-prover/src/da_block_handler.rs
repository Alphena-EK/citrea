use std::collections::{HashMap, VecDeque};
use std::sync::Arc;

use alloy_primitives::U64;
use anyhow::anyhow;
use borsh::BorshDeserialize;
use citrea_common::cache::L1BlockCache;
use citrea_common::da::get_da_block_at_height;
use citrea_common::LightClientProverConfig;
use citrea_primitives::forks::fork_from_block_number;
use jsonrpsee::http_client::HttpClient;
use sov_db::ledger_db::{LightClientProverLedgerOps, SharedLedgerOps};
use sov_db::schema::types::{SlotNumber, StoredLightClientProofOutput};
use sov_ledger_rpc::LedgerRpcClient;
use sov_modules_api::{BatchProofCircuitOutput, BlobReaderTrait, DaSpec, Zkvm};
use sov_rollup_interface::da::{BlockHeaderTrait, DaDataLightClient, DaNamespace};
use sov_rollup_interface::services::da::{DaService, SlotData};
use sov_rollup_interface::spec::SpecId;
use sov_rollup_interface::zk::{
    LightClientCircuitInput, LightClientCircuitOutput, Proof, ZkvmHost,
};
use sov_stf_runner::ProverService;
use tokio::select;
use tokio::sync::{mpsc, Mutex};
use tokio::time::{sleep, Duration};
use tokio_util::sync::CancellationToken;
use tracing::{error, info};

use crate::metrics::LIGHT_CLIENT_METRICS;

pub(crate) struct L1BlockHandler<Vm, Da, Ps, DB>
where
    Da: DaService,
    Vm: ZkvmHost + Zkvm,
    DB: LightClientProverLedgerOps + SharedLedgerOps + Clone,
    Ps: ProverService,
{
    _prover_config: LightClientProverConfig,
    prover_service: Arc<Ps>,
    ledger_db: DB,
    da_service: Arc<Da>,
    batch_prover_da_pub_key: Vec<u8>,
    batch_proof_code_commitments: HashMap<SpecId, Vm::CodeCommitment>,
    light_client_proof_code_commitments: HashMap<SpecId, Vm::CodeCommitment>,
    light_client_proof_elfs: HashMap<SpecId, Vec<u8>>,
    l1_block_cache: Arc<Mutex<L1BlockCache<Da>>>,
    queued_l1_blocks: VecDeque<<Da as DaService>::FilteredBlock>,
    sequencer_client: Arc<HttpClient>,
}

impl<Vm, Da, Ps, DB> L1BlockHandler<Vm, Da, Ps, DB>
where
    Da: DaService,
    Vm: ZkvmHost + Zkvm,
    Ps: ProverService<DaService = Da>,
    DB: LightClientProverLedgerOps + SharedLedgerOps + Clone,
{
    #[allow(clippy::too_many_arguments)]
    pub fn new(
        prover_config: LightClientProverConfig,
        prover_service: Arc<Ps>,
        ledger_db: DB,
        da_service: Arc<Da>,
        batch_prover_da_pub_key: Vec<u8>,
        batch_proof_code_commitments: HashMap<SpecId, Vm::CodeCommitment>,
        light_client_proof_code_commitments: HashMap<SpecId, Vm::CodeCommitment>,
        light_client_proof_elfs: HashMap<SpecId, Vec<u8>>,
        sequencer_client: Arc<HttpClient>,
    ) -> Self {
        Self {
            _prover_config: prover_config,
            prover_service,
            ledger_db,
            da_service,
            batch_prover_da_pub_key,
            batch_proof_code_commitments,
            light_client_proof_code_commitments,
            light_client_proof_elfs,
            l1_block_cache: Arc::new(Mutex::new(L1BlockCache::new())),
            queued_l1_blocks: VecDeque::new(),
            sequencer_client,
        }
    }

    pub async fn run(mut self, start_l1_height: u64, cancellation_token: CancellationToken) {
        // if self.prover_config.enable_recovery {
        //     if let Err(e) = self.check_and_recover_ongoing_proving_sessions().await {
        //         error!("Failed to recover ongoing proving sessions: {:?}", e);
        //     }
        // } else {
        //     // If recovery is disabled, clear pending proving sessions
        //     self.ledger_db
        //         .clear_pending_proving_sessions()
        //         .expect("Failed to clear pending proving sessions");
        // }

        let (l1_tx, mut l1_rx) = mpsc::channel(1);
        let l1_sync_worker = sync_l1(
            start_l1_height,
            self.da_service.clone(),
            l1_tx,
            self.l1_block_cache.clone(),
        );
        tokio::pin!(l1_sync_worker);

        let mut interval = tokio::time::interval(Duration::from_secs(2));
        interval.tick().await;
        loop {
            select! {
                biased;
                _ = cancellation_token.cancelled() => {
                    return;
                }
                _ = &mut l1_sync_worker => {},
                Some(l1_block) = l1_rx.recv() => {
                    self.queued_l1_blocks.push_back(l1_block);
                },
                _ = interval.tick() => {
                    if let Err(e) = self.process_queued_l1_blocks().await {
                        error!("Could not process queued L1 blocks and generate proof: {:?}", e);
                    }
                },
            }
        }
    }

    async fn process_queued_l1_blocks(&mut self) -> Result<(), anyhow::Error> {
        while !self.queued_l1_blocks.is_empty() {
            let l1_block = self
                .queued_l1_blocks
                .front()
                .expect("Pending l1 blocks cannot be empty");

            self.process_l1_block(l1_block).await?;

            self.queued_l1_blocks.pop_front();
        }

        Ok(())
    }

    async fn process_l1_block(&self, l1_block: &Da::FilteredBlock) -> anyhow::Result<()> {
        let l1_hash = l1_block.header().hash().into();
        let l1_height = l1_block.header().height();

        // Set the l1 height of the l1 hash
        self.ledger_db
            .set_l1_height_of_l1_hash(l1_hash, l1_height)
            .expect("Setting l1 height of l1 hash in ledger db");

        let (mut da_data, inclusion_proof, completeness_proof) = self
            .da_service
            .extract_relevant_blobs_with_proof(l1_block, DaNamespace::ToLightClientProver);

        let batch_proofs = self.extract_batch_proofs(&mut da_data, l1_hash).await;
        tracing::info!(
            "Block {} has {} batch proofs",
            l1_height,
            batch_proofs.len()
        );

        let mut assumptions = vec![];
        for batch_proof in batch_proofs {
            if let DaDataLightClient::Complete(proof) = batch_proof {
                let batch_proof_output = Vm::extract_output::<
                    <Da as DaService>::Spec,
                    BatchProofCircuitOutput<<Da as DaService>::Spec, [u8; 32]>,
                >(&proof)
                .map_err(|_| anyhow!("Proof should be deserializable"))?;
                let last_l2_height = batch_proof_output.last_l2_height;
                let current_spec = fork_from_block_number(last_l2_height).spec_id;
                let batch_proof_method_id = self
                    .batch_proof_code_commitments
                    .get(&current_spec)
                    .expect("Batch proof code commitment not found");
                if let Err(e) = Vm::verify(proof.as_slice(), batch_proof_method_id) {
                    tracing::error!("Failed to verify batch proof: {:?}", e);
                    continue;
                }
                assumptions.push(proof);
            }
        }
        let previous_l1_height = l1_height - 1;
        let mut light_client_proof_journal = None;
<<<<<<< HEAD
        let mut l2_genesis_state_root = None;
        let last_l2_height = match self
=======
        let l2_last_height = match self
>>>>>>> 8feb7158
            .ledger_db
            .get_light_client_proof_data_by_l1_height(previous_l1_height)?
        {
            Some(data) => {
                let proof = data.proof;
                let output = data.light_client_proof_output;
                assumptions.push(proof);
                light_client_proof_journal = Some(borsh::to_vec(&output)?);
                Some(output.last_l2_height)
            }
            None => {
                let soft_confirmation = self
                    .sequencer_client
                    .get_soft_confirmation_by_number(U64::from(1))
                    .await?
                    .unwrap();
                let initial_l1_height = soft_confirmation.da_slot_height;
                // If the prev block is the block before the first processed l1 block
                // then we don't have a previous light client proof, so just give an info
                if previous_l1_height == initial_l1_height {
                    tracing::info!(
                        "No previous light client proof found for L1 block: {}",
                        previous_l1_height
                    );
                }
                // If not then we have a problem
                else {
                    panic!(
                        "No previous light client proof found for L1 block: {}",
                        previous_l1_height
                    );
                }
                Some(soft_confirmation.l2_height)
            }
        };

        let l2_last_height = last_l2_height.ok_or(anyhow!(
            "Could not determine the last L2 height for batch proof"
        ))?;
        let current_fork = fork_from_block_number(l2_last_height);
        let light_client_proof_code_commitment = self
            .light_client_proof_code_commitments
            .get(&current_fork.spec_id)
            .expect("Fork should have a guest code attached");
        let light_client_elf = self
            .light_client_proof_elfs
            .get(&current_fork.spec_id)
            .expect("Fork should have a guest code attached")
            .clone();

        let circuit_input = LightClientCircuitInput {
            da_data,
            inclusion_proof,
            completeness_proof,
            da_block_header: l1_block.header().clone(),
            light_client_proof_method_id: light_client_proof_code_commitment.clone().into(),
            previous_light_client_proof_journal: light_client_proof_journal,
        };

        let proof = self
            .prove(light_client_elf, circuit_input, assumptions)
            .await?;

        let circuit_output =
            Vm::extract_output::<Da::Spec, LightClientCircuitOutput<Da::Spec>>(&proof)
                .expect("Should deserialize valid proof");

        tracing::info!(
            "Generated proof for L1 block: {l1_height} output={:?}",
            circuit_output
        );

        let stored_proof_output = StoredLightClientProofOutput {
            state_root: circuit_output.state_root,
            light_client_proof_method_id: circuit_output.light_client_proof_method_id,
            da_block_hash: circuit_output.da_block_hash.into(),
            da_block_height: circuit_output.da_block_height,
            da_total_work: circuit_output.da_total_work,
            da_current_target_bits: circuit_output.da_current_target_bits,
            da_epoch_start_time: circuit_output.da_epoch_start_time,
            da_prev_11_timestamps: circuit_output.da_prev_11_timestamps,
            unchained_batch_proofs_info: circuit_output.unchained_batch_proofs_info,
            last_l2_height: circuit_output.last_l2_height,
<<<<<<< HEAD
            l2_genesis_state_root: circuit_output.l2_genesis_state_root,
            unprocessed_chunks: circuit_output.unprocessed_chunks,
=======
>>>>>>> 8feb7158
        };

        self.ledger_db.insert_light_client_proof_data_by_l1_height(
            l1_height,
            proof,
            stored_proof_output,
        )?;

        self.ledger_db
            .set_last_scanned_l1_height(SlotNumber(l1_block.header().height()))
            .expect("Saving last scanned l1 height to ledger db");

        LIGHT_CLIENT_METRICS.current_l1_block.set(l1_height as f64);

        Ok(())
    }

    async fn extract_batch_proofs(
        &self,
        da_data: &mut [<<Da as DaService>::Spec as DaSpec>::BlobTransaction],
        da_slot_hash: [u8; 32], // passing this as an argument is not clever
    ) -> Vec<DaDataLightClient> {
        let mut batch_proofs = Vec::new();

        da_data.iter_mut().for_each(|tx| {
            // Check for commitment
            if tx.sender().as_ref() == self.batch_prover_da_pub_key.as_slice() {
                let data = DaDataLightClient::try_from_slice(tx.full_data());

                if let Ok(proof) = data {
                    batch_proofs.push(proof);
                } else {
                    tracing::warn!(
                        "Found broken DA data in block 0x{}: {:?}",
                        hex::encode(da_slot_hash),
                        data
                    );
                }
            }
        });
        batch_proofs
    }

    async fn prove(
        &self,
        light_client_elf: Vec<u8>,
        circuit_input: LightClientCircuitInput<<Da as DaService>::Spec>,
        assumptions: Vec<Vec<u8>>,
    ) -> Result<Proof, anyhow::Error> {
        let prover_service = self.prover_service.as_ref();

        prover_service
            .add_proof_data((borsh::to_vec(&circuit_input)?, assumptions))
            .await;

        let proofs = self.prover_service.prove(light_client_elf).await?;

        assert_eq!(proofs.len(), 1);

        Ok(proofs[0].clone())
    }
}

async fn sync_l1<Da>(
    start_l1_height: u64,
    da_service: Arc<Da>,
    sender: mpsc::Sender<Da::FilteredBlock>,
    l1_block_cache: Arc<Mutex<L1BlockCache<Da>>>,
) where
    Da: DaService,
{
    let mut l1_height = start_l1_height;
    info!("Starting to sync from L1 height {}", l1_height);

    'block_sync: loop {
        // TODO: for a node, the da block at slot_height might not have been finalized yet
        // should wait for it to be finalized
        let last_finalized_l1_block_header =
            match da_service.get_last_finalized_block_header().await {
                Ok(header) => header,
                Err(e) => {
                    error!("Could not fetch last finalized L1 block header: {}", e);
                    sleep(Duration::from_secs(2)).await;
                    continue;
                }
            };

        let new_l1_height = last_finalized_l1_block_header.height();

        for block_number in l1_height + 1..=new_l1_height {
            let l1_block =
                match get_da_block_at_height(&da_service, block_number, l1_block_cache.clone())
                    .await
                {
                    Ok(block) => block,
                    Err(e) => {
                        error!("Could not fetch last finalized L1 block: {}", e);
                        sleep(Duration::from_secs(2)).await;
                        continue 'block_sync;
                    }
                };
            if block_number > l1_height {
                l1_height = block_number;
                if let Err(e) = sender.send(l1_block).await {
                    error!("Could not notify about L1 block: {}", e);
                    continue 'block_sync;
                }
            }
        }

        sleep(Duration::from_secs(2)).await;
    }
}<|MERGE_RESOLUTION|>--- conflicted
+++ resolved
@@ -182,12 +182,7 @@
         }
         let previous_l1_height = l1_height - 1;
         let mut light_client_proof_journal = None;
-<<<<<<< HEAD
-        let mut l2_genesis_state_root = None;
         let last_l2_height = match self
-=======
-        let l2_last_height = match self
->>>>>>> 8feb7158
             .ledger_db
             .get_light_client_proof_data_by_l1_height(previous_l1_height)?
         {
@@ -271,11 +266,7 @@
             da_prev_11_timestamps: circuit_output.da_prev_11_timestamps,
             unchained_batch_proofs_info: circuit_output.unchained_batch_proofs_info,
             last_l2_height: circuit_output.last_l2_height,
-<<<<<<< HEAD
-            l2_genesis_state_root: circuit_output.l2_genesis_state_root,
             unprocessed_chunks: circuit_output.unprocessed_chunks,
-=======
->>>>>>> 8feb7158
         };
 
         self.ledger_db.insert_light_client_proof_data_by_l1_height(
