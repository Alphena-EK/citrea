[package]
name = "citrea-light-client-prover"
version.workspace = true
authors.workspace = true
edition.workspace = true
homepage.workspace = true
license.workspace = true
publish.workspace = true
repository.workspace = true

[dependencies]
# Citrea Deps
citrea-common = { path = "../common", optional = true }
citrea-primitives = { path = "../primitives", optional = true }

# Sov SDK deps
sov-db = { path = "../sovereign-sdk/full-node/db/sov-db", optional = true }
sov-ledger-rpc = { path = "../sovereign-sdk/full-node/sov-ledger-rpc", features = ["client"], optional = true }
sov-modules-api = { path = "../sovereign-sdk/module-system/sov-modules-api", default-features = false }
sov-rollup-interface = { path = "../sovereign-sdk/rollup-interface" }
sov-stf-runner = { path = "../sovereign-sdk/full-node/sov-stf-runner", optional = true }

# 3rd-party deps
<<<<<<< HEAD
anyhow = { workspace = true }
=======
alloy-primitives = { workspace = true, optional = true }
anyhow = { workspace = true, optional = true }
>>>>>>> aaa4be77
async-trait = { workspace = true, optional = true }
bincode = { workspace = true }
borsh = { workspace = true }
hex = { workspace = true }
jsonrpsee = { workspace = true, optional = true, features = ["http-client", "server", "client"] }
metrics = { workspace = true, optional = true }
metrics-derive = { workspace = true, optional = true }
once_cell = { workspace = true, default-features = true, optional = true }
tokio = { workspace = true, optional = true }
tokio-util = { workspace = true, optional = true }
tower = { workspace = true, optional = true }
tracing = { workspace = true, optional = true }

[dev-dependencies]
sov-mock-da = { path = "../sovereign-sdk/adapters/mock-da", features = ["native"] }
sov-mock-zkvm = { path = "../sovereign-sdk/adapters/mock-zkvm" }
tempfile = { workspace = true }

[features]
default = []
native = [
  "dep:alloy-primitives",
  "dep:citrea-primitives",
  "dep:citrea-common",
  "dep:sov-db",
  "dep:sov-stf-runner",
  "dep:sov-ledger-rpc",
  "dep:async-trait",
  "dep:jsonrpsee",
  "dep:metrics",
  "dep:metrics-derive",
  "dep:once_cell",
  "dep:tokio",
  "dep:tokio-util",
  "dep:tower",
  "dep:tracing",
]<|MERGE_RESOLUTION|>--- conflicted
+++ resolved
@@ -21,12 +21,8 @@
 sov-stf-runner = { path = "../sovereign-sdk/full-node/sov-stf-runner", optional = true }
 
 # 3rd-party deps
-<<<<<<< HEAD
+alloy-primitives = { workspace = true, optional = true }
 anyhow = { workspace = true }
-=======
-alloy-primitives = { workspace = true, optional = true }
-anyhow = { workspace = true, optional = true }
->>>>>>> aaa4be77
 async-trait = { workspace = true, optional = true }
 bincode = { workspace = true }
 borsh = { workspace = true }
