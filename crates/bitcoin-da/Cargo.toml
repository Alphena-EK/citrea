[package]
name = "bitcoin-da"
version = "0.1.0"
authors = { workspace = true }
edition = "2021"
homepage = { workspace = true }
license = "MIT OR Apache-2.0"
<<<<<<< HEAD
authors = { workspace = true }
homepage = { workspace = true }
=======
>>>>>>> 561c84b3
publish = false
repository = { workspace = true }
rust-version = "1.66"

# See more keys and their definitions at https://doc.rust-lang.org/cargo/reference/manifest.html

[dependencies]
sov-modules-api = { path = "../sovereign-sdk/module-system/sov-modules-api", default-features = false }
sov-rollup-interface = { path = "../sovereign-sdk/rollup-interface" }

tokio = { workspace = true, features = ["full"], optional = true }

anyhow = { workspace = true }
async-trait = { workspace = true }
base64 = { workspace = true }
borsh = { workspace = true }
hex = { workspace = true, features = ["serde"] }
pin-project = { workspace = true, optional = true, features = [] }
rand = { workspace = true }
reqwest = { workspace = true, optional = true }
serde = { workspace = true }
serde_json = { workspace = true, features = ["raw_value"] }
thiserror = { workspace = true }
tracing = { workspace = true, optional = true }

bitcoin = { workspace = true }
brotli = { workspace = true }
futures.workspace = true

[features]
default = []
native = [
  "dep:tokio",
  "dep:reqwest",
  "dep:pin-project",
  "dep:tracing",
  "sov-rollup-interface/native",
]<|MERGE_RESOLUTION|>--- conflicted
+++ resolved
@@ -5,11 +5,6 @@
 edition = "2021"
 homepage = { workspace = true }
 license = "MIT OR Apache-2.0"
-<<<<<<< HEAD
-authors = { workspace = true }
-homepage = { workspace = true }
-=======
->>>>>>> 561c84b3
 publish = false
 repository = { workspace = true }
 rust-version = "1.66"
