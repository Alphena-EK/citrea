use std::collections::BTreeMap;
use std::fmt::Debug;
use std::sync::Arc;

use borsh::{BorshDeserialize, BorshSerialize};
use sov_rollup_interface::rpc::{
    BatchProofOutputRpcResponse, BatchProofResponse, HexTx, LightClientProofOutputRpcResponse,
    LightClientProofResponse, SoftConfirmationResponse, VerifiedBatchProofResponse,
};
use sov_rollup_interface::soft_confirmation::SignedSoftConfirmation;
use sov_rollup_interface::zk::{BatchProofInfo, CumulativeStateDiff, Proof};

/// A cheaply cloneable bytes abstraction for use within the trust boundary of the node
/// (i.e. when interfacing with the database). Serializes and deserializes more efficiently,
/// than most bytes abstractions, but is vulnerable to out-of-memory attacks
/// when read from an untrusted source.
///
/// # Warning
/// Do not use this type when deserializing data from an untrusted source!!
#[derive(
    Clone, PartialEq, PartialOrd, Eq, Ord, Debug, Default, BorshDeserialize, BorshSerialize,
)]
pub struct DbBytes(Arc<Vec<u8>>);

impl DbBytes {
    /// Create `DbBytes` from a `Vec<u8>`
    pub fn new(contents: Vec<u8>) -> Self {
        Self(Arc::new(contents))
    }
}

impl From<Vec<u8>> for DbBytes {
    fn from(value: Vec<u8>) -> Self {
        Self(Arc::new(value))
    }
}

impl AsRef<[u8]> for DbBytes {
    fn as_ref(&self) -> &[u8] {
        self.0.as_ref()
    }
}

/// The "key" half of a key/value pair from accessory state.
///
/// See [`NativeDB`](crate::native_db::NativeDB) for more information.
pub type AccessoryKey = Vec<u8>;
/// The "value" half of a key/value pair from accessory state.
///
/// See [`NativeDB`](crate::native_db::NativeDB) for more information.
pub type AccessoryStateValue = Option<Vec<u8>>;

/// A hash stored in the database
pub type DbHash = [u8; 32];
/// The "value" half of a key/value pair from the JMT
pub type JmtValue = Option<Vec<u8>>;
pub(crate) type StateKey = Vec<u8>;

/// The on-disk format for a light client proof output
#[derive(Debug, PartialEq, BorshDeserialize, BorshSerialize)]
pub struct StoredLightClientProofOutput {
    /// State root of the node after the light client proof
    pub state_root: [u8; 32],
    /// The method id of the light client proof
    /// This is used to compare the previous light client proof method id with the input (current) method id
    pub light_client_proof_method_id: [u32; 8],
    /// Proved DA block's header hash
    /// This is used to compare the previous DA block hash with first batch proof's DA block hash
    pub da_block_hash: [u8; 32],
    /// Height of the blockchain
    pub da_block_height: u64,
    /// Total work done in the DA blockchain
    pub da_total_work: [u8; 32],
    /// Current target bits of DA
    pub da_current_target_bits: u32,
    /// The time of the first block in the current epoch (the difficulty adjustment timestamp)
    pub da_epoch_start_time: u32,
    /// The UNIX timestamps in seconds of the previous 11 blocks
    pub da_prev_11_timestamps: [u32; 11],
    /// Unchained batch proofs are proofs that are not consecutive,
    /// hence can not be proven yet kproofs.
    pub unchained_batch_proofs_info: Vec<BatchProofInfo>,
    /// Last l2 height after proof.
    pub last_l2_height: u64,
<<<<<<< HEAD
    /// L2 genesis state root.
    pub l2_genesis_state_root: [u8; 32],
    /// A list of unprocessed chunks
    pub unprocessed_chunks: BTreeMap<[u8; 32], Vec<u8>>,
=======
>>>>>>> 8feb7158
}

impl From<StoredLightClientProofOutput> for LightClientProofOutputRpcResponse {
    fn from(value: StoredLightClientProofOutput) -> Self {
        Self {
            state_root: value.state_root,
            light_client_proof_method_id: value.light_client_proof_method_id,
            da_block_hash: value.da_block_hash,
            da_block_height: value.da_block_height,
            da_total_work: value.da_total_work,
            da_current_target_bits: value.da_current_target_bits,
            da_epoch_start_time: value.da_epoch_start_time,
            da_prev_11_timestamps: value.da_prev_11_timestamps,
            unchained_batch_proofs_info: value.unchained_batch_proofs_info,
            last_l2_height: value.last_l2_height,
        }
    }
}

/// The on-disk format for a light client proof
#[derive(Debug, PartialEq, BorshDeserialize, BorshSerialize)]
pub struct StoredLightClientProof {
    /// The proof
    pub proof: Proof,
    /// The light client circuit proof output
    pub light_client_proof_output: StoredLightClientProofOutput,
}

impl From<StoredLightClientProof> for LightClientProofResponse {
    fn from(value: StoredLightClientProof) -> Self {
        Self {
            proof: value.proof,
            light_client_proof_output: LightClientProofOutputRpcResponse::from(
                value.light_client_proof_output,
            ),
        }
    }
}

/// The on-disk format for a state transition.
#[derive(Debug, PartialEq, BorshDeserialize, BorshSerialize, Clone)]
pub struct StoredBatchProofOutput {
    /// The state of the rollup before the transition
    pub initial_state_root: Vec<u8>,
    /// The state of the rollup after the transition
    pub final_state_root: Vec<u8>,
    /// The hash of the last soft confirmation before the state transition
    pub prev_soft_confirmation_hash: [u8; 32],
    /// The hash of the last soft confirmation in the state transition
    pub final_soft_confirmation_hash: [u8; 32],
    /// State diff of L2 blocks in the processed sequencer commitments.
    pub state_diff: CumulativeStateDiff,
    /// The DA slot hash that the sequencer commitments causing this state transition were found in.
    pub da_slot_hash: [u8; 32],
    /// The range of sequencer commitments in the DA slot that were processed.
    /// The range is inclusive.
    pub sequencer_commitments_range: (u32, u32),
    /// Sequencer public key.
    pub sequencer_public_key: Vec<u8>,
    /// Sequencer DA public key.
    pub sequencer_da_public_key: Vec<u8>,
    /// Pre-proven commitments L2 ranges which also exist in the current L1 `da_data`.
    pub preproven_commitments: Vec<usize>,
    /// The last processed l2 height in the processed sequencer commitments.
    pub last_l2_height: u64,
}

/// The on-disk format for a proof. Stores the tx id of the proof sent to da, proof data and state transition
#[derive(Debug, PartialEq, BorshDeserialize, BorshSerialize)]
pub struct StoredBatchProof {
    /// Tx id
    pub l1_tx_id: [u8; 32],
    /// Proof
    pub proof: Proof,
    /// Output
    pub proof_output: StoredBatchProofOutput,
}

impl From<StoredBatchProof> for BatchProofResponse {
    fn from(value: StoredBatchProof) -> Self {
        Self {
            l1_tx_id: value.l1_tx_id,
            proof: value.proof,
            proof_output: BatchProofOutputRpcResponse::from(value.proof_output),
        }
    }
}

/// The on-disk format for a proof verified by full node. Stores proof data and state transition
#[derive(Clone, Debug, PartialEq, BorshDeserialize, BorshSerialize)]
pub struct StoredVerifiedProof {
    /// Verified Proof
    pub proof: Proof,
    /// State transition
    pub proof_output: StoredBatchProofOutput,
}

impl From<StoredVerifiedProof> for VerifiedBatchProofResponse {
    fn from(value: StoredVerifiedProof) -> Self {
        Self {
            proof: value.proof,
            proof_output: BatchProofOutputRpcResponse::from(value.proof_output),
        }
    }
}

impl From<StoredBatchProofOutput> for BatchProofOutputRpcResponse {
    fn from(value: StoredBatchProofOutput) -> Self {
        Self {
            initial_state_root: value.initial_state_root,
            final_state_root: value.final_state_root,
            state_diff: value.state_diff,
            da_slot_hash: value.da_slot_hash,
            sequencer_da_public_key: value.sequencer_da_public_key,
            sequencer_public_key: value.sequencer_public_key,
            sequencer_commitments_range: value.sequencer_commitments_range,
            preproven_commitments: value.preproven_commitments,
            prev_soft_confirmation_hash: value.prev_soft_confirmation_hash,
            final_soft_confirmation_hash: value.final_soft_confirmation_hash,
            last_l2_height: value.last_l2_height,
        }
    }
}

/// The on-disk format for a batch. Stores the hash and identifies the range of transactions
/// included in the batch.
#[derive(Debug, PartialEq, BorshDeserialize, BorshSerialize)]
pub struct StoredSoftConfirmation {
    /// The l2 height of the soft confirmation
    pub l2_height: u64,
    /// The number of the batch
    pub da_slot_height: u64,
    /// The da hash of the batch
    pub da_slot_hash: [u8; 32],
    /// The da transactions commitment of the batch
    pub da_slot_txs_commitment: [u8; 32],
    /// The hash of the batch
    pub hash: DbHash,
    /// The hash of the previous batch
    pub prev_hash: DbHash,
    /// The transactions which occurred in this batch.
    pub txs: Vec<StoredTransaction>,
    /// Deposit data coming from the L1 chain
    pub deposit_data: Vec<Vec<u8>>,
    /// State root
    pub state_root: Vec<u8>,
    /// Sequencer signature
    pub soft_confirmation_signature: Vec<u8>,
    /// Sequencer public key
    pub pub_key: Vec<u8>,
    /// L1 fee rate
    pub l1_fee_rate: u128,
    /// Sequencer's block timestamp
    pub timestamp: u64,
}

impl<'txs, Tx> TryFrom<StoredSoftConfirmation> for SignedSoftConfirmation<'txs, Tx>
where
    Tx: Clone + BorshDeserialize,
{
    type Error = borsh::io::Error;
    fn try_from(val: StoredSoftConfirmation) -> Result<Self, Self::Error> {
        let parsed_txs = val
            .txs
            .iter()
            .map(|tx| {
                let body = tx.body.as_ref().unwrap();
                borsh::from_slice::<Tx>(body)
            })
            .collect::<Result<Vec<_>, Self::Error>>()?;
        let res = SignedSoftConfirmation::new(
            val.l2_height,
            val.hash,
            val.prev_hash,
            val.da_slot_height,
            val.da_slot_hash,
            val.da_slot_txs_commitment,
            val.l1_fee_rate,
            val.txs.into_iter().map(|tx| tx.body.unwrap()).collect(),
            parsed_txs.into(),
            val.deposit_data,
            val.soft_confirmation_signature,
            val.pub_key,
            val.timestamp,
        );
        Ok(res)
    }
}

/// The range of L2 heights (soft confirmations) for a given L1 block
/// (start, end) inclusive
pub type L2HeightRange = (SoftConfirmationNumber, SoftConfirmationNumber);

impl TryFrom<StoredSoftConfirmation> for SoftConfirmationResponse {
    type Error = anyhow::Error;
    fn try_from(value: StoredSoftConfirmation) -> Result<Self, Self::Error> {
        Ok(Self {
            da_slot_hash: value.da_slot_hash,
            l2_height: value.l2_height,
            da_slot_height: value.da_slot_height,
            da_slot_txs_commitment: value.da_slot_txs_commitment,
            hash: value.hash,
            prev_hash: value.prev_hash,
            txs: Some(
                value
                    .txs
                    .into_iter()
                    .filter_map(|tx| tx.body.map(Into::into))
                    .collect(),
            ), // Rollup full nodes don't store tx bodies
            state_root: value.state_root,
            soft_confirmation_signature: value.soft_confirmation_signature,
            pub_key: value.pub_key,
            deposit_data: value
                .deposit_data
                .into_iter()
                .map(|tx_vec| HexTx { tx: tx_vec })
                .collect(),
            l1_fee_rate: value.l1_fee_rate,
            timestamp: value.timestamp,
        })
    }
}

/// The on-disk format of a transaction. Includes the txhash, the serialized tx data,
/// and identifies the events emitted by this transaction
#[derive(Debug, PartialEq, BorshSerialize, BorshDeserialize, Clone)]
pub struct StoredTransaction {
    /// The hash of the transaction.
    pub hash: DbHash,
    /// The serialized transaction data, if the rollup decides to store it.
    pub body: Option<Vec<u8>>,
}

macro_rules! u64_wrapper {
    ($name:ident) => {
        /// A typed wrapper around u64 implementing `Encode` and `Decode`
        #[derive(
            Clone,
            Copy,
            ::core::fmt::Debug,
            Default,
            PartialEq,
            Eq,
            PartialOrd,
            Ord,
            ::borsh::BorshDeserialize,
            ::borsh::BorshSerialize,
            ::serde::Serialize,
            ::serde::Deserialize,
        )]
        pub struct $name(pub u64);

        impl From<$name> for u64 {
            fn from(value: $name) -> Self {
                value.0
            }
        }
    };
}

u64_wrapper!(SlotNumber);
u64_wrapper!(SoftConfirmationNumber);<|MERGE_RESOLUTION|>--- conflicted
+++ resolved
@@ -82,13 +82,8 @@
     pub unchained_batch_proofs_info: Vec<BatchProofInfo>,
     /// Last l2 height after proof.
     pub last_l2_height: u64,
-<<<<<<< HEAD
-    /// L2 genesis state root.
-    pub l2_genesis_state_root: [u8; 32],
     /// A list of unprocessed chunks
     pub unprocessed_chunks: BTreeMap<[u8; 32], Vec<u8>>,
-=======
->>>>>>> 8feb7158
 }
 
 impl From<StoredLightClientProofOutput> for LightClientProofOutputRpcResponse {
