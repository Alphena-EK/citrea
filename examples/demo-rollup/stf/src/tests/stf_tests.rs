--- conflicted
+++ resolved
@@ -1,99 +1,3 @@
-<<<<<<< HEAD
-#[cfg(test)]
-pub mod test {
-
-    use sov_cli::wallet_state::PrivateKeyAndAddress;
-    use sov_data_generators::bank_data::get_default_token_address;
-    use sov_data_generators::{has_tx_events, new_test_blob_from_batch};
-    use sov_mock_da::{MockBlock, MockDaSpec, MOCK_SEQUENCER_DA_ADDRESS};
-    use sov_modules_api::default_context::DefaultContext;
-    use sov_modules_api::default_signature::private_key::DefaultPrivateKey;
-    use sov_modules_api::{Context, PrivateKey, WorkingSet};
-    use sov_modules_stf_blueprint::{Batch, SequencerOutcome, StfBlueprint};
-    use sov_rollup_interface::stf::StateTransitionFunction;
-    use sov_rollup_interface::storage::StorageManager;
-
-    use crate::runtime::Runtime;
-    use crate::tests::da_simulation::simulate_da;
-    use crate::tests::{
-        create_storage_manager_for_tests, get_genesis_config_for_tests, StfBlueprintTest, C,
-    };
-
-    #[test]
-    fn test_demo_values_in_db() {
-        let tempdir = tempfile::tempdir().unwrap();
-        let path = tempdir.path();
-        let storage_manager = create_storage_manager_for_tests(path);
-
-        let config = get_genesis_config_for_tests();
-        {
-            let stf: StfBlueprintTest = StfBlueprint::new();
-
-            let (genesis_root, _) = stf.init_chain(storage_manager.get_native_storage(), config);
-
-            let priv_key = read_private_key::<DefaultContext>().private_key;
-            let txs = simulate_da(priv_key);
-            let blob = new_test_blob_from_batch(Batch { txs }, &MOCK_SEQUENCER_DA_ADDRESS, [0; 32]);
-
-            let mut blobs = [blob];
-
-            let data = MockBlock::default();
-
-            let result = stf.apply_slot(
-                &genesis_root,
-                storage_manager.get_native_storage(),
-                Default::default(),
-                &data.header,
-                &data.validity_cond,
-                &mut blobs,
-            );
-            assert_eq!(1, result.batch_receipts.len());
-            // 2 transactions from value setter
-            // 2 transactions from bank
-            assert_eq!(4, result.batch_receipts[0].tx_receipts.len());
-
-            let apply_blob_outcome = result.batch_receipts[0].clone();
-            assert_eq!(
-                SequencerOutcome::Rewarded(0),
-                apply_blob_outcome.inner,
-                "Sequencer execution should have succeeded but failed "
-            );
-
-            assert!(has_tx_events(&apply_blob_outcome),);
-        }
-
-        // Generate a new storage instance after dumping data to the db.
-        {
-            let runtime = &mut Runtime::<DefaultContext, MockDaSpec>::default();
-            let storage = storage_manager.get_native_storage();
-            let mut working_set = WorkingSet::new(storage);
-            let resp = runtime
-                .bank
-                .supply_of(get_default_token_address(), &mut working_set)
-                .unwrap();
-            assert_eq!(resp, sov_bank::TotalSupplyResponse { amount: Some(1000) });
-
-            let resp = runtime.value_setter.query_value(&mut working_set).unwrap();
-
-            assert_eq!(resp, sov_value_setter::Response { value: Some(33) });
-        }
-    }
-
-    #[test]
-    fn test_demo_values_in_cache() {
-        let tempdir = tempfile::tempdir().unwrap();
-        let path = tempdir.path();
-        let storage_manager = create_storage_manager_for_tests(path);
-
-        let stf: StfBlueprintTest = StfBlueprint::new();
-
-        let config = get_genesis_config_for_tests();
-
-        let (genesis_root, _) = stf.init_chain(storage_manager.get_native_storage(), config);
-
-        let private_key = read_private_key::<DefaultContext>().private_key;
-        let txs = simulate_da(private_key);
-=======
 use sov_cli::wallet_state::PrivateKeyAndAddress;
 use sov_data_generators::bank_data::get_default_token_address;
 use sov_data_generators::{has_tx_events, new_test_blob_from_batch};
@@ -131,7 +35,6 @@
         storage_manager
             .save_change_set(genesis_block.header(), storage)
             .unwrap();
->>>>>>> 081ca9c5
 
         let priv_key = read_private_key::<DefaultContext>().private_key;
         let txs = simulate_da(priv_key);
@@ -273,84 +176,8 @@
             .save_change_set(genesis_block.header(), storage)
             .unwrap();
 
-<<<<<<< HEAD
-    #[test]
-    #[ignore = "end_slot is removed from STF trait"]
-    fn test_demo_values_not_in_db() {
-        let tempdir = tempfile::tempdir().unwrap();
-        let path = tempdir.path();
-        let storage_manager = create_storage_manager_for_tests(path);
-
-        let value_setter_admin_private_key = DefaultPrivateKey::generate();
-
-        let config = get_genesis_config_for_tests();
-        {
-            let stf: StfBlueprintTest = StfBlueprint::new();
-            let (genesis_root, _) = stf.init_chain(storage_manager.get_native_storage(), config);
-
-            let txs = simulate_da(value_setter_admin_private_key);
-            let blob = new_test_blob_from_batch(Batch { txs }, &MOCK_SEQUENCER_DA_ADDRESS, [0; 32]);
-            let mut blobs = [blob];
-            let data = MockBlock::default();
-
-            let apply_block_result = stf.apply_slot(
-                &genesis_root,
-                storage_manager.get_native_storage(),
-                Default::default(),
-                &data.header,
-                &data.validity_cond,
-                &mut blobs,
-            );
-
-            assert_eq!(1, apply_block_result.batch_receipts.len());
-            let apply_blob_outcome = apply_block_result.batch_receipts[0].clone();
-
-            assert_eq!(
-                SequencerOutcome::Rewarded(0),
-                apply_blob_outcome.inner,
-                "Sequencer execution should have succeeded but failed",
-            );
-        }
-
-        // Generate a new storage instance, values are missing because we didn't call `end_slot()`;
-        {
-            let runtime = &mut Runtime::<C, MockDaSpec>::default();
-            let storage = storage_manager.get_native_storage();
-            let mut working_set = WorkingSet::new(storage);
-
-            let resp = runtime
-                .bank
-                .supply_of(get_default_token_address(), &mut working_set)
-                .unwrap();
-            assert_eq!(resp, sov_bank::TotalSupplyResponse { amount: Some(1000) });
-
-            let resp = runtime.value_setter.query_value(&mut working_set).unwrap();
-
-            assert_eq!(resp, sov_value_setter::Response { value: None });
-        }
-    }
-
-    #[test]
-    fn test_sequencer_unknown_sequencer() {
-        let tempdir = tempfile::tempdir().unwrap();
-        let path = tempdir.path();
-
-        let mut config = get_genesis_config_for_tests();
-        config.sequencer_registry.is_preferred_sequencer = false;
-
-        let storage_manager = create_storage_manager_for_tests(path);
-        let stf: StfBlueprintTest = StfBlueprint::new();
-        let (genesis_root, _) = stf.init_chain(storage_manager.get_native_storage(), config);
-
-        let some_sequencer: [u8; 32] = [121; 32];
-
-        let private_key = read_private_key::<DefaultContext>().private_key;
-        let txs = simulate_da(private_key);
-        let blob = new_test_blob_from_batch(Batch { txs }, &some_sequencer, [0; 32]);
-=======
         let txs = simulate_da(value_setter_admin_private_key);
         let blob = new_test_blob_from_batch(Batch { txs }, &MOCK_SEQUENCER_DA_ADDRESS, [0; 32]);
->>>>>>> 081ca9c5
         let mut blobs = [blob];
 
         let storage = storage_manager.create_storage_on(block_1.header()).unwrap();
