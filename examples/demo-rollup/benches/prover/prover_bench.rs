mod datagen;

use std::collections::HashMap;
use std::env;
use std::fs::{remove_file, File, OpenOptions};
use std::io::Write;
use std::path::{Path, PathBuf};
use std::sync::{Arc, Mutex};

use sov_mock_da::{MockAddress, MockBlock, MockDaConfig, MockDaService, MockDaSpec};

#[macro_use]
extern crate prettytable;

use anyhow::Context;
use demo_stf::genesis_config::{get_genesis_config, GenesisPaths};
use demo_stf::runtime::Runtime;
use log4rs::config::{Appender, Config, Root};
use prettytable::Table;
use regex::Regex;
use risc0::MOCK_DA_ELF;
use sov_modules_api::default_context::DefaultContext;
use sov_modules_api::SlotData;
use sov_modules_stf_blueprint::kernels::basic::BasicKernel;
use sov_modules_stf_blueprint::StfBlueprint;
<<<<<<< HEAD
=======
use sov_prover_storage_manager::ProverStorageManager;
>>>>>>> 081ca9c5
use sov_risc0_adapter::host::Risc0Host;
#[cfg(feature = "bench")]
use sov_risc0_adapter::metrics::GLOBAL_HASHMAP;
use sov_rollup_interface::da::BlockHeaderTrait;
use sov_rollup_interface::services::da::DaService;
use sov_rollup_interface::stf::StateTransitionFunction;
use sov_rollup_interface::storage::HierarchicalStorageManager;
use sov_rollup_interface::zk::ZkvmHost;
use sov_state::DefaultStorageSpec;
use sov_stf_runner::{from_toml_path, RollupConfig};
use tempfile::TempDir;

use crate::datagen::get_bench_blocks;

#[derive(Debug)]
struct RegexAppender {
    regex: Regex,
    file: Arc<Mutex<File>>,
}

impl RegexAppender {
    fn new(pattern: &str, file_path: &str) -> Self {
        if Path::new(file_path).exists() {
            remove_file(file_path).expect("Failed to remove existing file");
        }
        let file = Arc::new(Mutex::new(
            OpenOptions::new()
                .create(true)
                .append(true)
                .open(file_path)
                .unwrap(),
        ));
        let regex = Regex::new(pattern).unwrap();
        RegexAppender { regex, file }
    }
}

impl log::Log for RegexAppender {
    fn enabled(&self, _metadata: &log::Metadata) -> bool {
        true
    }

    fn log(&self, record: &log::Record) {
        if let Some(captures) = self.regex.captures(record.args().to_string().as_str()) {
            let mut file_guard = self.file.lock().unwrap();
            if let Some(matched_pc) = captures.get(1) {
                let pc_value_num = u64::from_str_radix(&matched_pc.as_str()[2..], 16).unwrap();
                let pc_value = format!("{}\t", pc_value_num);
                file_guard.write_all(pc_value.as_bytes()).unwrap();
            }
            if let Some(matched_iname) = captures.get(2) {
                let iname = matched_iname.as_str().to_uppercase();
                let iname_value = format!("{}\n", iname);
                file_guard.write_all(iname_value.as_bytes()).unwrap();
            }
        }
    }

    fn flush(&self) {}
}

fn get_config(rollup_trace: &str) -> Config {
    // [942786] pc: 0x0008e564, insn: 0xffc67613 => andi x12, x12, -4
    let regex_pattern = r".*?pc: (0x[0-9a-fA-F]+), insn: .*?=> ([a-z]*?) ";

    let custom_appender = RegexAppender::new(regex_pattern, rollup_trace);

    Config::builder()
        .appender(Appender::builder().build("custom_appender", Box::new(custom_appender)))
        .build(
            Root::builder()
                .appender("custom_appender")
                .build(log::LevelFilter::Trace),
        )
        .unwrap()
}

fn print_cycle_averages(metric_map: HashMap<String, (u64, u64)>) {
    let mut metrics_vec: Vec<(String, (u64, u64))> = metric_map
        .iter()
        .map(|(k, (sum, count))| {
            (
                k.clone(),
                (((*sum as f64) / (*count as f64)).round() as u64, *count),
            )
        })
        .collect();

    metrics_vec.sort_by(|a, b| b.1.cmp(&a.1));

    let mut table = Table::new();
    table.add_row(row!["Function", "Average Cycles", "Num Calls"]);
    for (k, (avg, count)) in metrics_vec {
        table.add_row(row![k, format!("{}", avg), format!("{}", count)]);
    }
    table.printstd();
}

fn chain_stats(num_blocks: usize, num_blocks_with_txns: usize, num_txns: usize, num_blobs: usize) {
    let mut table = Table::new();
    table.add_row(row!["Total blocks", num_blocks]);
    table.add_row(row!["Blocks with transactions", num_blocks_with_txns]);
    table.add_row(row!["Number of blobs", num_blobs]);
    table.add_row(row!["Total number of transactions", num_txns]);
    table.add_row(row![
        "Average number of transactions per block",
        ((num_txns as f64) / (num_blocks_with_txns as f64)) as u64
    ]);
    table.printstd();
}

#[tokio::main]
async fn main() -> Result<(), anyhow::Error> {
    if let Ok(rollup_trace) = env::var("ROLLUP_TRACE") {
        if let Err(e) = log4rs::init_config(get_config(&rollup_trace)) {
            eprintln!("Error initializing logger: {:?}", e);
        }
    }

    let rollup_config_path = "benches/prover/rollup_config.toml".to_string();
    let mut rollup_config: RollupConfig<MockDaConfig> = from_toml_path(rollup_config_path)
        .context("Failed to read rollup configuration")
        .unwrap();

    let mut num_blocks = 0;
    let mut num_blobs = 0;
    let mut num_blocks_with_txns = 0;
    let mut num_total_transactions = 0;

    let temp_dir = TempDir::new().expect("Unable to create temporary directory");
    rollup_config.storage.path = PathBuf::from(temp_dir.path());
    let da_service = MockDaService::new(MockAddress::default());
    let storage_config = sov_state::config::Config {
        path: rollup_config.storage.path,
    };

<<<<<<< HEAD
    let storage_manager = sov_state::storage_manager::ProverStorageManager::new(storage_config)
        .expect("ProverStorageManager initialization has failed");
=======
    let mut storage_manager =
        ProverStorageManager::<MockDaSpec, DefaultStorageSpec>::new(storage_config)
            .expect("ProverStorageManager initialization has failed");
>>>>>>> 081ca9c5
    let stf = StfBlueprint::<
        DefaultContext,
        MockDaSpec,
        Risc0Host,
        Runtime<DefaultContext, MockDaSpec>,
        BasicKernel<DefaultContext>,
    >::new();

    let genesis_config = get_genesis_config(&GenesisPaths::from_dir(
        "../test-data/genesis/integration-tests",
    ))
    .unwrap();
    println!("Starting from empty storage, initialization chain");
    let genesis_block = MockBlock::default();
    let (mut prev_state_root, storage) = stf.init_chain(
        storage_manager
            .create_storage_on(genesis_block.header())
            .unwrap(),
        genesis_config,
    );
    storage_manager
        .save_change_set(genesis_block.header(), storage)
        .unwrap();
    // Write it to the database immediately!
    storage_manager.finalize(&genesis_block.header).unwrap();

    // TODO: Fix this with genesis logic.
    let blocks = get_bench_blocks().await;

    for filtered_block in &blocks {
        num_blocks += 1;
        let mut host = Risc0Host::new(MOCK_DA_ELF);
        host.add_hint(prev_state_root);
        let height = filtered_block.header().height();
        println!(
            "Requesting data for height {} and prev_state_root 0x{}",
            height,
            hex::encode(prev_state_root.0)
        );
        host.add_hint(filtered_block.header());
        let (mut blob_txs, inclusion_proof, completeness_proof) = da_service
            .extract_relevant_blobs_with_proof(filtered_block)
            .await;

        host.add_hint(inclusion_proof);
        host.add_hint(completeness_proof);

        if !blob_txs.is_empty() {
            num_blobs += blob_txs.len();
        }

        let storage = storage_manager
            .create_storage_on(filtered_block.header())
            .unwrap();

        let result = stf.apply_slot(
            &prev_state_root,
            storage,
            Default::default(),
            filtered_block.header(),
            &filtered_block.validity_condition(),
            &mut blob_txs,
        );
        host.add_hint(&blob_txs);
        for r in result.batch_receipts {
            let num_tx = r.tx_receipts.len();
            num_total_transactions += num_tx;
            if num_tx > 0 {
                num_blocks_with_txns += 1;
            }
        }

        host.add_hint(&result.witness);

        println!("Skipping prover at block {height} to capture cycle counts\n");
        let _receipt = host
            .run_without_proving()
            .expect("Prover should run successfully");
        println!("==================================================\n");
        prev_state_root = result.state_root;
        storage_manager
            .save_change_set(filtered_block.header(), result.change_set)
            .unwrap();
        // TODO: Do we want to finalize some older blocks
    }

    #[cfg(feature = "bench")]
    {
        let hashmap_guard = GLOBAL_HASHMAP.lock();
        let metric_map = hashmap_guard.clone();
        let total_cycles = metric_map.get("Cycles per block").unwrap().0;
        println!("\nBlock stats\n");
        chain_stats(
            num_blocks,
            num_blocks_with_txns,
            num_total_transactions,
            num_blobs,
        );
        println!("\nCycle Metrics\n");
        print_cycle_averages(metric_map);
        println!("\nTotal cycles consumed for test: {}\n", total_cycles);
    }

    Ok(())
}<|MERGE_RESOLUTION|>--- conflicted
+++ resolved
@@ -23,10 +23,7 @@
 use sov_modules_api::SlotData;
 use sov_modules_stf_blueprint::kernels::basic::BasicKernel;
 use sov_modules_stf_blueprint::StfBlueprint;
-<<<<<<< HEAD
-=======
 use sov_prover_storage_manager::ProverStorageManager;
->>>>>>> 081ca9c5
 use sov_risc0_adapter::host::Risc0Host;
 #[cfg(feature = "bench")]
 use sov_risc0_adapter::metrics::GLOBAL_HASHMAP;
@@ -163,14 +160,9 @@
         path: rollup_config.storage.path,
     };
 
-<<<<<<< HEAD
-    let storage_manager = sov_state::storage_manager::ProverStorageManager::new(storage_config)
-        .expect("ProverStorageManager initialization has failed");
-=======
     let mut storage_manager =
         ProverStorageManager::<MockDaSpec, DefaultStorageSpec>::new(storage_config)
             .expect("ProverStorageManager initialization has failed");
->>>>>>> 081ca9c5
     let stf = StfBlueprint::<
         DefaultContext,
         MockDaSpec,
