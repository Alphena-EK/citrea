--- conflicted
+++ resolved
@@ -442,7 +442,6 @@
     }
 }
 
-<<<<<<< HEAD
 /// Takes only 8 least significant bytes
 pub fn convert_u256_to_u64(u256: U256) -> u64 {
     let bytes: [u8; 32] = u256.to_be_bytes();
@@ -452,6 +451,20 @@
     u64::from_be_bytes(bytes)
 }
 
+#[allow(dead_code)]
+pub(crate) fn convert_u64_to_u256(u64: u64) -> reth_primitives::U256 {
+    let bytes: [u8; 8] = u64.to_be_bytes();
+    let mut new_bytes = [0u8; 32];
+    new_bytes[24..].copy_from_slice(&bytes);
+    reth_primitives::U256::from_be_bytes(new_bytes)
+}
+
+pub(crate) fn convert_u256_to_u128(u256: reth_primitives::U256) -> Result<u128, TryFromSliceError> {
+    let bytes: [u8; 32] = u256.to_be_bytes();
+    let bytes: [u8; 16] = bytes[16..].try_into()?;
+    Ok(u128::from_be_bytes(bytes))
+}
+
 #[cfg(test)]
 mod tests {
     use proptest::arbitrary::any;
@@ -494,44 +507,4 @@
             let _output = convert_u256_to_u64(u256);
         }
     }
-=======
-// TODO: Check this with the Sov implementation as it's been changed a bit.
-// There are also modificatinos to the tests, so we need to check those as well.
-pub(crate) fn convert_u256_to_u64(u256: reth_primitives::U256) -> Result<u64, TryFromSliceError> {
-    let bytes: [u8; 32] = u256.to_be_bytes();
-    let bytes: [u8; 8] = bytes[24..].try_into()?;
-    Ok(u64::from_be_bytes(bytes))
->>>>>>> 7ed8ef1c
-}
-
-#[allow(dead_code)]
-pub(crate) fn convert_u64_to_u256(u64: u64) -> reth_primitives::U256 {
-    let bytes: [u8; 8] = u64.to_be_bytes();
-    let mut new_bytes = [0u8; 32];
-    new_bytes[24..].copy_from_slice(&bytes);
-    reth_primitives::U256::from_be_bytes(new_bytes)
-}
-
-pub(crate) fn convert_u256_to_u128(u256: reth_primitives::U256) -> Result<u128, TryFromSliceError> {
-    let bytes: [u8; 32] = u256.to_be_bytes();
-    let bytes: [u8; 16] = bytes[16..].try_into()?;
-    Ok(u128::from_be_bytes(bytes))
-}
-
-#[cfg(test)]
-mod tests {
-    use reth_primitives::constants::GWEI_TO_WEI;
-
-    use super::*;
-
-    #[test]
-    fn max_price_sanity() {
-        assert_eq!(DEFAULT_MAX_PRICE, U256::from(500_000_000_000u64));
-        assert_eq!(DEFAULT_MAX_PRICE, U256::from(500 * GWEI_TO_WEI))
-    }
-
-    #[test]
-    fn ignore_price_sanity() {
-        assert_eq!(DEFAULT_IGNORE_PRICE, U256::from(2u64));
-    }
 }