[package]
name = "sov-schema-db"
description = "A low level interface transforming RocksDB into a type-oriented data store"
license = "Apache-2.0" # This license is inherited from Aptos 

# Workspace inherited keys
version = { workspace = true }
authors = { workspace = true }
edition = { workspace = true }
homepage = { workspace = true }
repository = { workspace = true }

readme = "README.md"

[dependencies]
# External dependencies
anyhow = { workspace = true, default-features = true }
byteorder = { workspace = true, default-features = true, optional = true }
once_cell = { workspace = true, default-features = true }
prometheus = { workspace = true }
proptest = { workspace = true, optional = true, default-features = true }
proptest-derive = { workspace = true, optional = true }
rocksdb = { workspace = true }
tracing = { workspace = true, default-features = true }
thiserror = { workspace = true }

[dev-dependencies]
byteorder = { workspace = true, default-features = true }
tempfile = { workspace = true }
<<<<<<< HEAD
sov-schema-db = { path = ".", features = ["test_helpers"] }

[features]
default = []
test_helpers = ["dep:byteorder"]
=======
sov-schema-db = { path = ".", features = ["test-utils"] }

[features]
default = []
test-utils = ["dep:byteorder"]
>>>>>>> 081ca9c5
arbitrary = ["dep:proptest", "dep:proptest-derive"]<|MERGE_RESOLUTION|>--- conflicted
+++ resolved
@@ -1,7 +1,7 @@
 [package]
 name = "sov-schema-db"
 description = "A low level interface transforming RocksDB into a type-oriented data store"
-license = "Apache-2.0" # This license is inherited from Aptos 
+license = "Apache-2.0"                                                                     # This license is inherited from Aptos 
 
 # Workspace inherited keys
 version = { workspace = true }
@@ -27,17 +27,9 @@
 [dev-dependencies]
 byteorder = { workspace = true, default-features = true }
 tempfile = { workspace = true }
-<<<<<<< HEAD
-sov-schema-db = { path = ".", features = ["test_helpers"] }
-
-[features]
-default = []
-test_helpers = ["dep:byteorder"]
-=======
 sov-schema-db = { path = ".", features = ["test-utils"] }
 
 [features]
 default = []
 test-utils = ["dep:byteorder"]
->>>>>>> 081ca9c5
 arbitrary = ["dep:proptest", "dep:proptest-derive"]